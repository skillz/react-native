--- conflicted
+++ resolved
@@ -13,36 +13,6 @@
 const path = require('path');
 const cli = require('@react-native-community/cli');
 
-<<<<<<< HEAD
-const REACT_NATIVE_CI = process.cwd() === path.resolve(__dirname, '..');
-
-let pluginsPath;
-
-if (REACT_NATIVE_CI) {
-  pluginsPath = '..';
-} else {
-  pluginsPath = '../../../';
-}
-
-function getPlugins() {
-  try {
-    // @todo do not rely on private files
-    const findPlugins = require('@react-native-community/cli/build/core/findPlugins')
-      .default;
-
-    return findPlugins(path.resolve(__dirname, pluginsPath));
-  } catch (e) {
-    return {
-      haste: {
-        providesModuleNodeModules: [],
-        platforms: [],
-      },
-    };
-  }
-}
-
-const plugins = getPlugins();
-=======
 // Use duck-typing because of Facebook-internal infra that doesn't have the cli package.
 const {haste} = (cli.loadConfig && cli.loadConfig()) || {
   haste: {
@@ -50,25 +20,15 @@
     platforms: ['ios', 'android'],
   },
 };
->>>>>>> 14c03298
 
 // Detect out-of-tree platforms and add them to the whitelists
 const pluginRoots /*: Array<string> */ = haste.providesModuleNodeModules.map(
   name => path.resolve(__dirname, '../../', name) + path.sep,
 );
 
-<<<<<<< HEAD
-const pluginNameReducers /*: Array<
-  [RegExp, string],
-> */ = plugins.haste.platforms.map(name => [
-  new RegExp(`^(.*)\\.(${name})$`),
-  '$1',
-]);
-=======
 const pluginNameReducers /*: Array<[RegExp, string]> */ = haste.platforms.map(
   name => [new RegExp(`^(.*)\\.(${name})$`), '$1'],
 );
->>>>>>> 14c03298
 
 const ROOTS = [path.resolve(__dirname, '..') + path.sep, ...pluginRoots];
 
