--- conflicted
+++ resolved
@@ -9,16 +9,12 @@
 #include <fstream>
 #include <sstream>
 #include <folly/Memory.h>
-#include <glog/logging.h>
-#include <fstream>
-#include <sstream>
 
 namespace facebook {
 namespace react {
 
-std::function<std::unique_ptr<JSModulesUnbundle>(std::string)>
-JSIndexedRAMBundle::buildFactory() {
-  return [](const std::string &bundlePath) {
+std::function<std::unique_ptr<JSModulesUnbundle>(std::string)> JSIndexedRAMBundle::buildFactory() {
+  return [](const std::string& bundlePath){
     return folly::make_unique<JSIndexedRAMBundle>(bundlePath.c_str());
   };
 }
@@ -26,28 +22,6 @@
 JSIndexedRAMBundle::JSIndexedRAMBundle(const char *sourcePath) {
   m_bundle = std::make_unique<std::ifstream>(sourcePath, std::ifstream::binary);
   if (!m_bundle) {
-<<<<<<< HEAD
-    throw std::ios_base::failure(folly::to<std::string>(
-        "Bundle ", sourcePath, "cannot be opened: ", m_bundle->rdstate()));
-  }
-  init();
-}
-
-JSIndexedRAMBundle::JSIndexedRAMBundle(
-    std::unique_ptr<const JSBigString> script) {
-  // tmpStream is needed because m_bundle is std::istream type
-  // which has no member 'write'
-  std::unique_ptr<std::stringstream> tmpStream =
-      std::make_unique<std::stringstream>();
-  tmpStream->write(script->c_str(), script->size());
-  m_bundle = std::move(tmpStream);
-  if (!m_bundle) {
-    throw std::ios_base::failure(folly::to<std::string>(
-        "Bundle from string cannot be opened: ", m_bundle->rdstate()));
-  }
-  init();
-}
-=======
     throw std::ios_base::failure(
       folly::to<std::string>("Bundle ", sourcePath,
                              "cannot be opened: ", m_bundle->rdstate()));
@@ -67,14 +41,13 @@
   }
   init();
 }
->>>>>>> 14c03298
 
 void JSIndexedRAMBundle::init() {
   // read in magic header, number of entries, and length of the startup section
   uint32_t header[3];
   static_assert(
-      sizeof(header) == 12,
-      "header size must exactly match the input file format");
+    sizeof(header) == 12,
+    "header size must exactly match the input file format");
 
   readBundle(reinterpret_cast<char *>(header), sizeof(header));
   const size_t numTableEntries = folly::Endian::little(header[1]);
@@ -86,17 +59,15 @@
 
   // read the lookup table from the file
   readBundle(
-      reinterpret_cast<char *>(m_table.data.get()), m_table.byteLength());
+    reinterpret_cast<char *>(m_table.data.get()), m_table.byteLength());
 
   // read the startup code
-  m_startupCode = std::unique_ptr<JSBigBufferString>(
-      new JSBigBufferString{startupCodeSize - 1});
+  m_startupCode = std::unique_ptr<JSBigBufferString>(new JSBigBufferString{startupCodeSize - 1});
 
   readBundle(m_startupCode->data(), startupCodeSize - 1);
 }
 
-JSIndexedRAMBundle::Module JSIndexedRAMBundle::getModule(
-    uint32_t moduleId) const {
+JSIndexedRAMBundle::Module JSIndexedRAMBundle::getModule(uint32_t moduleId) const {
   Module ret;
   ret.name = folly::to<std::string>(moduleId, ".js");
   ret.code = getModuleCode(moduleId);
@@ -104,8 +75,7 @@
 }
 
 std::unique_ptr<const JSBigString> JSIndexedRAMBundle::getStartupCode() {
-  CHECK(m_startupCode)
-      << "startup code for a RAM Bundle can only be retrieved once";
+  CHECK(m_startupCode) << "startup code for a RAM Bundle can only be retrieved once";
   return std::move(m_startupCode);
 }
 
@@ -113,38 +83,24 @@
   const auto moduleData = id < m_table.numEntries ? &m_table.data[id] : nullptr;
 
   // entries without associated code have offset = 0 and length = 0
-  const uint32_t length =
-      moduleData ? folly::Endian::little(moduleData->length) : 0;
+  const uint32_t length = moduleData ? folly::Endian::little(moduleData->length) : 0;
   if (length == 0) {
     throw std::ios_base::failure(
-        folly::to<std::string>("Error loading module", id, "from RAM Bundle"));
+      folly::to<std::string>("Error loading module", id, "from RAM Bundle"));
   }
 
   std::string ret(length - 1, '\0');
-  readBundle(
-      &ret.front(),
-      length - 1,
-      m_baseOffset + folly::Endian::little(moduleData->offset));
+  readBundle(&ret.front(), length - 1, m_baseOffset + folly::Endian::little(moduleData->offset));
   return ret;
 }
 
-<<<<<<< HEAD
-void JSIndexedRAMBundle::readBundle(char *buffer, const std::streamsize bytes)
-    const {
-=======
 void JSIndexedRAMBundle::readBundle(char *buffer, const std::streamsize bytes) const {
->>>>>>> 14c03298
   if (!m_bundle->read(buffer, bytes)) {
     if (m_bundle->rdstate() & std::ios::eofbit) {
       throw std::ios_base::failure("Unexpected end of RAM Bundle file");
     }
-<<<<<<< HEAD
-    throw std::ios_base::failure(folly::to<std::string>(
-        "Error reading RAM Bundle: ", m_bundle->rdstate()));
-=======
     throw std::ios_base::failure(
       folly::to<std::string>("Error reading RAM Bundle: ", m_bundle->rdstate()));
->>>>>>> 14c03298
   }
 }
 
@@ -152,19 +108,13 @@
     char *buffer,
     const std::streamsize bytes,
     const std::ifstream::pos_type position) const {
-<<<<<<< HEAD
-  if (!m_bundle->seekg(position)) {
-    throw std::ios_base::failure(folly::to<std::string>(
-        "Error reading RAM Bundle: ", m_bundle->rdstate()));
-=======
 
   if (!m_bundle->seekg(position)) {
     throw std::ios_base::failure(
       folly::to<std::string>("Error reading RAM Bundle: ", m_bundle->rdstate()));
->>>>>>> 14c03298
   }
   readBundle(buffer, bytes);
 }
 
-} // namespace react
-} // namespace facebook+}  // namespace react
+}  // namespace facebook