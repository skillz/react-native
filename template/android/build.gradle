--- conflicted
+++ resolved
@@ -13,11 +13,7 @@
         jcenter()
     }
     dependencies {
-<<<<<<< HEAD
-        classpath("com.android.tools.build:gradle:3.4.0")
-=======
         classpath("com.android.tools.build:gradle:3.4.1")
->>>>>>> 14c03298
 
         // NOTE: Do not place your application dependencies here; they belong
         // in the individual module build.gradle files
