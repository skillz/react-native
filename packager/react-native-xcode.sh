#!/bin/bash
# Copyright (c) 2015-present, Facebook, Inc.
# All rights reserved.
#
# This source code is licensed under the BSD-style license found in the
# LICENSE file in the root directory of this source tree. An additional grant
# of patent rights can be found in the PATENTS file in the same directory.

# Bundle React Native app's code and image assets.
# This script is supposed to be invoked as part of Xcode build process
# and relies on envoronment variables (including PWD) set by Xcode

case "$CONFIGURATION" in
  Debug)
    DEV=true
    ;;
  "")
    echo "$0 must be invoked by Xcode"
    exit 1
    ;;
  *)
    DEV=false
    ;;
esac

# Xcode project file for React Native apps is located in ios/ subfolder
cd ..

set -x
DEST=$CONFIGURATION_BUILD_DIR/$UNLOCALIZED_RESOURCES_FOLDER_PATH

<<<<<<< HEAD
=======
# npm global install path may be a non-standard location
PATH="$(npm prefix -g)/bin:$PATH"

>>>>>>> d6ffc2fd
# Define NVM_DIR and source the nvm.sh setup script
[ -z "$NVM_DIR" ] && export NVM_DIR="$HOME/.nvm"

if [[ -s "$HOME/.nvm/nvm.sh" ]]; then
  . "$HOME/.nvm/nvm.sh"
elif [[ -x "$(command -v brew)" && -s "$(brew --prefix nvm)/nvm.sh" ]]; then
  . "$(brew --prefix nvm)/nvm.sh"
fi

<<<<<<< HEAD
=======
# Set up the nodenv node version manager if present
if [[ -x "$HOME/.nodenv/bin/nodenv" ]]; then
  eval "$($HOME/.nodenv/bin/nodenv init -)"
fi

>>>>>>> d6ffc2fd
react-native bundle \
  --entry-file index.ios.js \
  --platform ios \
  --dev $DEV \
  --bundle-output "$DEST/main.jsbundle" \
  --assets-dest "$DEST"<|MERGE_RESOLUTION|>--- conflicted
+++ resolved
@@ -29,12 +29,10 @@
 set -x
 DEST=$CONFIGURATION_BUILD_DIR/$UNLOCALIZED_RESOURCES_FOLDER_PATH
 
-<<<<<<< HEAD
-=======
 # npm global install path may be a non-standard location
 PATH="$(npm prefix -g)/bin:$PATH"
 
->>>>>>> d6ffc2fd
+
 # Define NVM_DIR and source the nvm.sh setup script
 [ -z "$NVM_DIR" ] && export NVM_DIR="$HOME/.nvm"
 
@@ -44,14 +42,11 @@
   . "$(brew --prefix nvm)/nvm.sh"
 fi
 
-<<<<<<< HEAD
-=======
 # Set up the nodenv node version manager if present
 if [[ -x "$HOME/.nodenv/bin/nodenv" ]]; then
   eval "$($HOME/.nodenv/bin/nodenv init -)"
 fi
 
->>>>>>> d6ffc2fd
 react-native bundle \
   --entry-file index.ios.js \
   --platform ios \
