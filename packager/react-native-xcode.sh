--- conflicted
+++ resolved
@@ -36,16 +36,6 @@
 # Xcode project file for React Native apps is located in ios/ subfolder
 cd ..
 
-<<<<<<< HEAD
-set -x
-DEST=$CONFIGURATION_BUILD_DIR/$UNLOCALIZED_RESOURCES_FOLDER_PATH
-
-# npm global install path may be a non-standard location
-PATH="$(npm prefix -g)/bin:$PATH"
-
-
-=======
->>>>>>> 8b7323c4
 # Define NVM_DIR and source the nvm.sh setup script
 [ -z "$NVM_DIR" ] && export NVM_DIR="$HOME/.nvm"
 
