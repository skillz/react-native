/**
 * Copyright (c) Facebook, Inc. and its affiliates.
 *
 * This source code is licensed under the MIT license found in the
 * LICENSE file in the root directory of this source tree.
 */
package com.facebook.react.modules.network;

<<<<<<< HEAD
=======
import android.net.Uri;
>>>>>>> a442e0b6
import android.util.Base64;

import com.facebook.common.logging.FLog;
import com.facebook.react.bridge.Arguments;
import com.facebook.react.bridge.GuardedAsyncTask;
import com.facebook.react.bridge.ReactApplicationContext;
import com.facebook.react.bridge.ReactContextBaseJavaModule;
import com.facebook.react.bridge.ReactMethod;
import com.facebook.react.bridge.ReadableArray;
import com.facebook.react.bridge.ReadableMap;
import com.facebook.react.bridge.WritableMap;
import com.facebook.react.common.StandardCharsets;
import com.facebook.react.common.network.OkHttpCallUtil;
import com.facebook.react.module.annotations.ReactModule;
import com.facebook.react.modules.core.DeviceEventManagerModule.RCTDeviceEventEmitter;

<<<<<<< HEAD
import javax.annotation.Nullable;

import java.io.IOException;
import java.io.InputStream;
import java.io.Reader;
=======
import java.io.IOException;
import java.io.InputStream;
import java.nio.charset.Charset;
import java.util.ArrayList;
>>>>>>> a442e0b6
import java.util.HashSet;
import java.util.List;
import java.util.Set;
import java.util.concurrent.TimeUnit;
<<<<<<< HEAD
=======

import javax.annotation.Nullable;

>>>>>>> a442e0b6
import okhttp3.Call;
import okhttp3.Callback;
import okhttp3.CookieJar;
import okhttp3.Headers;
import okhttp3.Interceptor;
import okhttp3.JavaNetCookieJar;
import okhttp3.MediaType;
import okhttp3.MultipartBody;
import okhttp3.OkHttpClient;
import okhttp3.Request;
import okhttp3.RequestBody;
import okhttp3.Response;
import okhttp3.ResponseBody;
import okio.ByteString;
import okio.GzipSource;
import okio.Okio;

/**
 * Implements the XMLHttpRequest JavaScript interface.
 */
@ReactModule(name = NetworkingModule.NAME)
public final class NetworkingModule extends ReactContextBaseJavaModule {

  /**
   * Allows to implement a custom fetching process for specific URIs. It is the handler's job
   * to fetch the URI and return the JS body payload.
   */
  public interface UriHandler {
    /**
     * Returns if the handler should be used for an URI.
     */
    boolean supports(Uri uri, String responseType);

    /**
     * Fetch the URI and return the JS body payload.
     */
    WritableMap fetch(Uri uri) throws IOException;
  }

  /**
   * Allows adding custom handling to build the {@link RequestBody} from the JS body payload.
   */
  public interface RequestBodyHandler {
    /**
     * Returns if the handler should be used for a JS body payload.
     */
    boolean supports(ReadableMap map);

    /**
     * Returns the {@link RequestBody} for the JS body payload.
     */
    RequestBody toRequestBody(ReadableMap map, String contentType);
  }

  /**
   * Allows adding custom handling to build the JS body payload from the {@link ResponseBody}.
   */
  public interface ResponseHandler {
    /**
     * Returns if the handler should be used for a response type.
     */
    boolean supports(String responseType);

    /**
     * Returns the JS body payload for the {@link ResponseBody}.
     */
    WritableMap toResponseData(ResponseBody body) throws IOException;
  }

  protected static final String NAME = "Networking";

  private static final String TAG = "NetworkingModule";
  private static final String CONTENT_ENCODING_HEADER_NAME = "content-encoding";
  private static final String CONTENT_TYPE_HEADER_NAME = "content-type";
  private static final String REQUEST_BODY_KEY_STRING = "string";
  private static final String REQUEST_BODY_KEY_URI = "uri";
  private static final String REQUEST_BODY_KEY_FORMDATA = "formData";
  private static final String REQUEST_BODY_KEY_BASE64 = "base64";
  private static final String USER_AGENT_HEADER_NAME = "user-agent";
  private static final int CHUNK_TIMEOUT_NS = 100 * 1000000; // 100ms
  private static final int MAX_CHUNK_SIZE_BETWEEN_FLUSHES = 8 * 1024; // 8K

  private final OkHttpClient mClient;
  private final ForwardingCookieHandler mCookieHandler;
  private final @Nullable String mDefaultUserAgent;
  private final CookieJarContainer mCookieJarContainer;
  private final Set<Integer> mRequestIds;
  private final List<RequestBodyHandler> mRequestBodyHandlers = new ArrayList<>();
  private final List<UriHandler> mUriHandlers = new ArrayList<>();
  private final List<ResponseHandler> mResponseHandlers = new ArrayList<>();
  private boolean mShuttingDown;

  /* package */ NetworkingModule(
      ReactApplicationContext reactContext,
      @Nullable String defaultUserAgent,
      OkHttpClient client,
      @Nullable List<NetworkInterceptorCreator> networkInterceptorCreators) {
    super(reactContext);

    if (networkInterceptorCreators != null) {
      OkHttpClient.Builder clientBuilder = client.newBuilder();
      for (NetworkInterceptorCreator networkInterceptorCreator : networkInterceptorCreators) {
        clientBuilder.addNetworkInterceptor(networkInterceptorCreator.create());
      }
      client = clientBuilder.build();
    }
    mClient = client;
    mCookieHandler = new ForwardingCookieHandler(reactContext);
    mCookieJarContainer = (CookieJarContainer) mClient.cookieJar();
    mShuttingDown = false;
    mDefaultUserAgent = defaultUserAgent;
    mRequestIds = new HashSet<>();
  }

  /**
   * @param context the ReactContext of the application
   * @param defaultUserAgent the User-Agent header that will be set for all requests where the
   * caller does not provide one explicitly
   * @param client the {@link OkHttpClient} to be used for networking
   */
  /* package */ NetworkingModule(
    ReactApplicationContext context,
    @Nullable String defaultUserAgent,
    OkHttpClient client) {
    this(context, defaultUserAgent, client, null);
  }

  /**
   * @param context the ReactContext of the application
   */
  public NetworkingModule(final ReactApplicationContext context) {
<<<<<<< HEAD
    this(context, null, OkHttpClientProvider.getOkHttpClient(), null);
=======
    this(context, null, OkHttpClientProvider.createClient(context), null);
>>>>>>> a442e0b6
  }

  /**
   * @param context the ReactContext of the application
   * @param networkInterceptorCreators list of {@link NetworkInterceptorCreator}'s whose create()
   * methods would be called to attach the interceptors to the client.
   */
  public NetworkingModule(
    ReactApplicationContext context,
    List<NetworkInterceptorCreator> networkInterceptorCreators) {
<<<<<<< HEAD
    this(context, null, OkHttpClientProvider.getOkHttpClient(), networkInterceptorCreators);
=======
    this(context, null, OkHttpClientProvider.createClient(context), networkInterceptorCreators);
>>>>>>> a442e0b6
  }

  /**
   * @param context the ReactContext of the application
   * @param defaultUserAgent the User-Agent header that will be set for all requests where the
   * caller does not provide one explicitly
   */
  public NetworkingModule(ReactApplicationContext context, String defaultUserAgent) {
<<<<<<< HEAD
    this(context, defaultUserAgent, OkHttpClientProvider.getOkHttpClient(), null);
=======
    this(context, defaultUserAgent, OkHttpClientProvider.createClient(context), null);
>>>>>>> a442e0b6
  }

  @Override
  public void initialize() {
    mCookieJarContainer.setCookieJar(new JavaNetCookieJar(mCookieHandler));
  }

  @Override
  public String getName() {
    return NAME;
  }

  @Override
  public void onCatalystInstanceDestroy() {
    mShuttingDown = true;
    cancelAllRequests();

    mCookieHandler.destroy();
    mCookieJarContainer.removeCookieJar();

    mRequestBodyHandlers.clear();
    mResponseHandlers.clear();
    mUriHandlers.clear();
  }

  public void addUriHandler(UriHandler handler) {
    mUriHandlers.add(handler);
  }

  public void addRequestBodyHandler(RequestBodyHandler handler) {
    mRequestBodyHandlers.add(handler);
  }

  public void addResponseHandler(ResponseHandler handler) {
    mResponseHandlers.add(handler);
  }

  public void removeUriHandler(UriHandler handler) {
    mUriHandlers.remove(handler);
  }

  public void removeRequestBodyHandler(RequestBodyHandler handler) {
    mRequestBodyHandlers.remove(handler);
  }

  public void removeResponseHandler(ResponseHandler handler) {
    mResponseHandlers.remove(handler);
  }

  @ReactMethod
  public void sendRequest(
      String method,
      String url,
      final int requestId,
      ReadableArray headers,
      ReadableMap data,
      final String responseType,
      final boolean useIncrementalUpdates,
      int timeout,
      boolean withCredentials) {
    try {
      sendRequestInternal(method, url, requestId, headers, data, responseType,
        useIncrementalUpdates, timeout, withCredentials);
    } catch (Throwable th) {
      FLog.e(TAG, "Failed to send url request: " + url, th);
      ResponseUtil.onRequestError(getEventEmitter(), requestId, th.getMessage(), th);
    }
  }

  /**
   * @param timeout value of 0 results in no timeout
   */
  public void sendRequestInternal(
      String method,
      String url,
      final int requestId,
      ReadableArray headers,
      ReadableMap data,
      final String responseType,
      final boolean useIncrementalUpdates,
      int timeout,
      boolean withCredentials) {
    final RCTDeviceEventEmitter eventEmitter = getEventEmitter();

    try {
      Uri uri = Uri.parse(url);

      // Check if a handler is registered
      for (UriHandler handler : mUriHandlers) {
        if (handler.supports(uri, responseType)) {
          WritableMap res = handler.fetch(uri);
          ResponseUtil.onDataReceived(eventEmitter, requestId, res);
          ResponseUtil.onRequestSuccess(eventEmitter, requestId);
          return;
        }
      }
    } catch (IOException e) {
      ResponseUtil.onRequestError(eventEmitter, requestId, e.getMessage(), e);
      return;
    }

    Request.Builder requestBuilder;
    try {
      requestBuilder = new Request.Builder().url(url);
    } catch (Exception e) {
      ResponseUtil.onRequestError(eventEmitter, requestId, e.getMessage(), null);
      return;
    }

    if (requestId != 0) {
      requestBuilder.tag(requestId);
    }

    OkHttpClient.Builder clientBuilder = mClient.newBuilder();

    if (!withCredentials) {
      clientBuilder.cookieJar(CookieJar.NO_COOKIES);
    }

    // If JS is listening for progress updates, install a ProgressResponseBody that intercepts the
    // response and counts bytes received.
    if (useIncrementalUpdates) {
      clientBuilder.addNetworkInterceptor(new Interceptor() {
        @Override
        public Response intercept(Interceptor.Chain chain) throws IOException {
          Response originalResponse = chain.proceed(chain.request());
          ProgressResponseBody responseBody = new ProgressResponseBody(
            originalResponse.body(),
            new ProgressListener() {
              long last = System.nanoTime();

              @Override
              public void onProgress(long bytesWritten, long contentLength, boolean done) {
                long now = System.nanoTime();
                if (!done && !shouldDispatch(now, last)) {
                  return;
                }
                if (responseType.equals("text")) {
                  // For 'text' responses we continuously send response data with progress info to
                  // JS below, so no need to do anything here.
                  return;
                }
                ResponseUtil.onDataReceivedProgress(
                  eventEmitter,
                  requestId,
                  bytesWritten,
                  contentLength);
                last = now;
              }
            });
          return originalResponse.newBuilder().body(responseBody).build();
        }
      });
    }

    // If the current timeout does not equal the passed in timeout, we need to clone the existing
    // client and set the timeout explicitly on the clone.  This is cheap as everything else is
    // shared under the hood.
    // See https://github.com/square/okhttp/wiki/Recipes#per-call-configuration for more information
    if (timeout != mClient.connectTimeoutMillis()) {
      clientBuilder.connectTimeout(timeout, TimeUnit.MILLISECONDS);
    }
    OkHttpClient client = clientBuilder.build();

    Headers requestHeaders = extractHeaders(headers, data);
    if (requestHeaders == null) {
      ResponseUtil.onRequestError(eventEmitter, requestId, "Unrecognized headers format", null);
      return;
    }
    String contentType = requestHeaders.get(CONTENT_TYPE_HEADER_NAME);
    String contentEncoding = requestHeaders.get(CONTENT_ENCODING_HEADER_NAME);
    requestBuilder.headers(requestHeaders);

    // Check if a handler is registered
    RequestBodyHandler handler = null;
    if (data != null) {
      for (RequestBodyHandler curHandler : mRequestBodyHandlers) {
        if (curHandler.supports(data)) {
          handler = curHandler;
          break;
        }
      }
    }

    RequestBody requestBody;
    if (data == null || method.toLowerCase().equals("get") || method.toLowerCase().equals("head")) {
      requestBody = RequestBodyUtil.getEmptyBody(method);
    } else if (handler != null) {
      requestBody = handler.toRequestBody(data, contentType);
    } else if (data.hasKey(REQUEST_BODY_KEY_STRING)) {
      if (contentType == null) {
        ResponseUtil.onRequestError(
          eventEmitter,
          requestId,
          "Payload is set but no content-type header specified",
          null);
        return;
      }
      String body = data.getString(REQUEST_BODY_KEY_STRING);
      MediaType contentMediaType = MediaType.parse(contentType);
      if (RequestBodyUtil.isGzipEncoding(contentEncoding)) {
        requestBody = RequestBodyUtil.createGzip(contentMediaType, body);
        if (requestBody == null) {
          ResponseUtil.onRequestError(eventEmitter, requestId, "Failed to gzip request body", null);
          return;
        }
      } else {
        // Use getBytes() to convert the body into a byte[], preventing okhttp from
        // appending the character set to the Content-Type header when otherwise unspecified
        // https://github.com/facebook/react-native/issues/8237
        Charset charset = contentMediaType == null
          ? StandardCharsets.UTF_8
          : contentMediaType.charset(StandardCharsets.UTF_8);
        requestBody = RequestBody.create(contentMediaType, body.getBytes(charset));
      }
    } else if (data.hasKey(REQUEST_BODY_KEY_BASE64)) {
      if (contentType == null) {
        ResponseUtil.onRequestError(
          eventEmitter,
          requestId,
          "Payload is set but no content-type header specified",
          null);
        return;
      }
      String base64String = data.getString(REQUEST_BODY_KEY_BASE64);
      MediaType contentMediaType = MediaType.parse(contentType);
      requestBody = RequestBody.create(contentMediaType, ByteString.decodeBase64(base64String));
    } else if (data.hasKey(REQUEST_BODY_KEY_URI)) {
      if (contentType == null) {
        ResponseUtil.onRequestError(
          eventEmitter,
          requestId,
          "Payload is set but no content-type header specified",
          null);
        return;
      }
      String uri = data.getString(REQUEST_BODY_KEY_URI);
      InputStream fileInputStream =
          RequestBodyUtil.getFileInputStream(getReactApplicationContext(), uri);
      if (fileInputStream == null) {
        ResponseUtil.onRequestError(
          eventEmitter,
          requestId,
          "Could not retrieve file for uri " + uri,
          null);
        return;
      }
      requestBody = RequestBodyUtil.create(MediaType.parse(contentType), fileInputStream);
    } else if (data.hasKey(REQUEST_BODY_KEY_FORMDATA)) {
      if (contentType == null) {
        contentType = "multipart/form-data";
      }
      ReadableArray parts = data.getArray(REQUEST_BODY_KEY_FORMDATA);
      MultipartBody.Builder multipartBuilder =
          constructMultipartBody(parts, contentType, requestId);
      if (multipartBuilder == null) {
        return;
      }
      requestBody = multipartBuilder.build();
    } else {
      // Nothing in data payload, at least nothing we could understand anyway.
      requestBody = RequestBodyUtil.getEmptyBody(method);
    }

    requestBuilder.method(
      method,
      wrapRequestBodyWithProgressEmitter(requestBody, eventEmitter, requestId));

    addRequest(requestId);
    client.newCall(requestBuilder.build()).enqueue(
        new Callback() {
          @Override
          public void onFailure(Call call, IOException e) {
            if (mShuttingDown) {
              return;
            }
            removeRequest(requestId);
            String errorMessage = e.getMessage() != null
                    ? e.getMessage()
                    : "Error while executing request: " + e.getClass().getSimpleName();
            ResponseUtil.onRequestError(eventEmitter, requestId, errorMessage, e);
          }

          @Override
          public void onResponse(Call call, Response response) throws IOException {
            if (mShuttingDown) {
              return;
            }
            removeRequest(requestId);
            // Before we touch the body send headers to JS
            ResponseUtil.onResponseReceived(
              eventEmitter,
              requestId,
              response.code(),
              translateHeaders(response.headers()),
              response.request().url().toString());

            try {
              // OkHttp implements something called transparent gzip, which mean that it will
              // automatically add the Accept-Encoding gzip header and handle decoding internally.
              // The issue is that it won't handle decoding if the user provides a Accept-Encoding
              // header. This is also undesirable considering that iOS does handle the decoding even
              // when the header is provided. To make sure this works in all cases, handle gzip body
              // here also. This works fine since OKHttp will remove the Content-Encoding header if
              // it used transparent gzip.
              // See https://github.com/square/okhttp/blob/5b37cda9e00626f43acf354df145fd452c3031f1/okhttp/src/main/java/okhttp3/internal/http/BridgeInterceptor.java#L76-L111
              ResponseBody responseBody = response.body();
              if ("gzip".equalsIgnoreCase(response.header("Content-Encoding")) &&
                  responseBody != null) {
                GzipSource gzipSource = new GzipSource(responseBody.source());
                String contentType = response.header("Content-Type");
                responseBody = ResponseBody.create(
                    contentType != null ? MediaType.parse(contentType) : null,
                    -1L,
                    Okio.buffer(gzipSource));
              }

              // Check if a handler is registered
              for (ResponseHandler handler : mResponseHandlers) {
                if (handler.supports(responseType)) {
                  WritableMap res = handler.toResponseData(responseBody);
                  ResponseUtil.onDataReceived(eventEmitter, requestId, res);
                  ResponseUtil.onRequestSuccess(eventEmitter, requestId);
                  return;
                }
              }

              // If JS wants progress updates during the download, and it requested a text response,
              // periodically send response data updates to JS.
              if (useIncrementalUpdates && responseType.equals("text")) {
                readWithProgress(eventEmitter, requestId, responseBody);
                ResponseUtil.onRequestSuccess(eventEmitter, requestId);
                return;
              }

              // Otherwise send the data in one big chunk, in the format that JS requested.
              String responseString = "";
              if (responseType.equals("text")) {
                try {
                  responseString = responseBody.string();
                } catch (IOException e) {
                  if (response.request().method().equalsIgnoreCase("HEAD")) {
                    // The request is an `HEAD` and the body is empty,
                    // the OkHttp will produce an exception.
                    // Ignore the exception to not invalidate the request in the
                    // Javascript layer.
                    // Introduced to fix issue #7463.
                  } else {
                    ResponseUtil.onRequestError(eventEmitter, requestId, e.getMessage(), e);
                  }
                }
              } else if (responseType.equals("base64")) {
                responseString = Base64.encodeToString(responseBody.bytes(), Base64.NO_WRAP);
              }
              ResponseUtil.onDataReceived(eventEmitter, requestId, responseString);
              ResponseUtil.onRequestSuccess(eventEmitter, requestId);
            } catch (IOException e) {
              ResponseUtil.onRequestError(eventEmitter, requestId, e.getMessage(), e);
            }
          }
        });
  }

  private RequestBody wrapRequestBodyWithProgressEmitter(
      final RequestBody requestBody,
      final RCTDeviceEventEmitter eventEmitter,
      final int requestId) {
    if(requestBody == null) {
      return null;
    }
    return RequestBodyUtil.createProgressRequest(
      requestBody,
      new ProgressListener() {
        long last = System.nanoTime();

        @Override
        public void onProgress(long bytesWritten, long contentLength, boolean done) {
          long now = System.nanoTime();
          if (done || shouldDispatch(now, last)) {
            ResponseUtil.onDataSend(eventEmitter, requestId, bytesWritten, contentLength);
            last = now;
          }
        }
      });
  }

  private void readWithProgress(
      RCTDeviceEventEmitter eventEmitter,
      int requestId,
      ResponseBody responseBody) throws IOException {
    long totalBytesRead = -1;
    long contentLength = -1;
    try {
      ProgressResponseBody progressResponseBody = (ProgressResponseBody) responseBody;
      totalBytesRead = progressResponseBody.totalBytesRead();
      contentLength = progressResponseBody.contentLength();
    } catch (ClassCastException e) {
      // Ignore
    }

    Charset charset = responseBody.contentType() == null ? StandardCharsets.UTF_8 :
      responseBody.contentType().charset(StandardCharsets.UTF_8);

    ProgressiveStringDecoder streamDecoder = new ProgressiveStringDecoder(charset);
    InputStream inputStream = responseBody.byteStream();
    try {
      byte[] buffer = new byte[MAX_CHUNK_SIZE_BETWEEN_FLUSHES];
      int read;
      while ((read = inputStream.read(buffer)) != -1) {
        ResponseUtil.onIncrementalDataReceived(
          eventEmitter,
          requestId,
          streamDecoder.decodeNext(buffer, read),
          totalBytesRead,
          contentLength);
      }
    } finally {
      inputStream.close();
    }
  }

  private static boolean shouldDispatch(long now, long last) {
    return last + CHUNK_TIMEOUT_NS < now;
  }

  private synchronized void addRequest(int requestId) {
    mRequestIds.add(requestId);
  }

  private synchronized void removeRequest(int requestId) {
    mRequestIds.remove(requestId);
  }

  private synchronized void cancelAllRequests() {
    for (Integer requestId : mRequestIds) {
      cancelRequest(requestId);
    }
    mRequestIds.clear();
  }

  private static WritableMap translateHeaders(Headers headers) {
    WritableMap responseHeaders = Arguments.createMap();
    for (int i = 0; i < headers.size(); i++) {
      String headerName = headers.name(i);
      // multiple values for the same header
      if (responseHeaders.hasKey(headerName)) {
        responseHeaders.putString(
            headerName,
            responseHeaders.getString(headerName) + ", " + headers.value(i));
      } else {
        responseHeaders.putString(headerName, headers.value(i));
      }
    }
    return responseHeaders;
  }

  @ReactMethod
  public void abortRequest(final int requestId) {
    cancelRequest(requestId);
    removeRequest(requestId);
  }

  private void cancelRequest(final int requestId) {
    // We have to use AsyncTask since this might trigger a NetworkOnMainThreadException, this is an
    // open issue on OkHttp: https://github.com/square/okhttp/issues/869
    new GuardedAsyncTask<Void, Void>(getReactApplicationContext()) {
      @Override
      protected void doInBackgroundGuarded(Void... params) {
        OkHttpCallUtil.cancelTag(mClient, Integer.valueOf(requestId));
      }
    }.execute();
  }

  @ReactMethod
  public void clearCookies(com.facebook.react.bridge.Callback callback) {
    mCookieHandler.clearCookies(callback);
  }

  private @Nullable MultipartBody.Builder constructMultipartBody(
      ReadableArray body,
      String contentType,
      int requestId) {
    RCTDeviceEventEmitter eventEmitter = getEventEmitter();
    MultipartBody.Builder multipartBuilder = new MultipartBody.Builder();
    multipartBuilder.setType(MediaType.parse(contentType));

    for (int i = 0, size = body.size(); i < size; i++) {
      ReadableMap bodyPart = body.getMap(i);

      // Determine part's content type.
      ReadableArray headersArray = bodyPart.getArray("headers");
      Headers headers = extractHeaders(headersArray, null);
      if (headers == null) {
        ResponseUtil.onRequestError(
          eventEmitter,
          requestId,
          "Missing or invalid header format for FormData part.",
          null);
        return null;
      }
      MediaType partContentType = null;
      String partContentTypeStr = headers.get(CONTENT_TYPE_HEADER_NAME);
      if (partContentTypeStr != null) {
        partContentType = MediaType.parse(partContentTypeStr);
        // Remove the content-type header because MultipartBuilder gets it explicitly as an
        // argument and doesn't expect it in the headers array.
        headers = headers.newBuilder().removeAll(CONTENT_TYPE_HEADER_NAME).build();
      }

      if (bodyPart.hasKey(REQUEST_BODY_KEY_STRING)) {
        String bodyValue = bodyPart.getString(REQUEST_BODY_KEY_STRING);
        multipartBuilder.addPart(headers, RequestBody.create(partContentType, bodyValue));
      } else if (bodyPart.hasKey(REQUEST_BODY_KEY_URI)) {
        if (partContentType == null) {
          ResponseUtil.onRequestError(
            eventEmitter,
            requestId,
            "Binary FormData part needs a content-type header.",
            null);
          return null;
        }
        String fileContentUriStr = bodyPart.getString(REQUEST_BODY_KEY_URI);
        InputStream fileInputStream =
            RequestBodyUtil.getFileInputStream(getReactApplicationContext(), fileContentUriStr);
        if (fileInputStream == null) {
          ResponseUtil.onRequestError(
            eventEmitter,
            requestId,
            "Could not retrieve file for uri " + fileContentUriStr,
            null);
          return null;
        }
        multipartBuilder.addPart(headers, RequestBodyUtil.create(partContentType, fileInputStream));
      } else {
        ResponseUtil.onRequestError(eventEmitter, requestId, "Unrecognized FormData part.", null);
      }
    }
    return multipartBuilder;
  }

  /**
   * Extracts the headers from the Array. If the format is invalid, this method will return null.
   */
  private @Nullable Headers extractHeaders(
      @Nullable ReadableArray headersArray,
      @Nullable ReadableMap requestData) {
    if (headersArray == null) {
      return null;
    }
    Headers.Builder headersBuilder = new Headers.Builder();
    for (int headersIdx = 0, size = headersArray.size(); headersIdx < size; headersIdx++) {
      ReadableArray header = headersArray.getArray(headersIdx);
      if (header == null || header.size() != 2) {
        return null;
      }
      String headerName = HeaderUtil.stripHeaderName(header.getString(0));
      String headerValue = HeaderUtil.stripHeaderValue(header.getString(1));
      if (headerName == null || headerValue == null) {
        return null;
      }
      headersBuilder.add(headerName, headerValue);
    }
    if (headersBuilder.get(USER_AGENT_HEADER_NAME) == null && mDefaultUserAgent != null) {
      headersBuilder.add(USER_AGENT_HEADER_NAME, mDefaultUserAgent);
    }

    // Sanitize content encoding header, supported only when request specify payload as string
    boolean isGzipSupported = requestData != null && requestData.hasKey(REQUEST_BODY_KEY_STRING);
    if (!isGzipSupported) {
      headersBuilder.removeAll(CONTENT_ENCODING_HEADER_NAME);
    }

    return headersBuilder.build();
  }

  private RCTDeviceEventEmitter getEventEmitter() {
    return getReactApplicationContext().getJSModule(RCTDeviceEventEmitter.class);
  }
}<|MERGE_RESOLUTION|>--- conflicted
+++ resolved
@@ -6,10 +6,7 @@
  */
 package com.facebook.react.modules.network;
 
-<<<<<<< HEAD
-=======
 import android.net.Uri;
->>>>>>> a442e0b6
 import android.util.Base64;
 
 import com.facebook.common.logging.FLog;
@@ -26,28 +23,17 @@
 import com.facebook.react.module.annotations.ReactModule;
 import com.facebook.react.modules.core.DeviceEventManagerModule.RCTDeviceEventEmitter;
 
-<<<<<<< HEAD
-import javax.annotation.Nullable;
-
-import java.io.IOException;
-import java.io.InputStream;
-import java.io.Reader;
-=======
 import java.io.IOException;
 import java.io.InputStream;
 import java.nio.charset.Charset;
 import java.util.ArrayList;
->>>>>>> a442e0b6
 import java.util.HashSet;
 import java.util.List;
 import java.util.Set;
 import java.util.concurrent.TimeUnit;
-<<<<<<< HEAD
-=======
 
 import javax.annotation.Nullable;
 
->>>>>>> a442e0b6
 import okhttp3.Call;
 import okhttp3.Callback;
 import okhttp3.CookieJar;
@@ -179,11 +165,7 @@
    * @param context the ReactContext of the application
    */
   public NetworkingModule(final ReactApplicationContext context) {
-<<<<<<< HEAD
     this(context, null, OkHttpClientProvider.getOkHttpClient(), null);
-=======
-    this(context, null, OkHttpClientProvider.createClient(context), null);
->>>>>>> a442e0b6
   }
 
   /**
@@ -194,11 +176,7 @@
   public NetworkingModule(
     ReactApplicationContext context,
     List<NetworkInterceptorCreator> networkInterceptorCreators) {
-<<<<<<< HEAD
     this(context, null, OkHttpClientProvider.getOkHttpClient(), networkInterceptorCreators);
-=======
-    this(context, null, OkHttpClientProvider.createClient(context), networkInterceptorCreators);
->>>>>>> a442e0b6
   }
 
   /**
@@ -207,11 +185,7 @@
    * caller does not provide one explicitly
    */
   public NetworkingModule(ReactApplicationContext context, String defaultUserAgent) {
-<<<<<<< HEAD
     this(context, defaultUserAgent, OkHttpClientProvider.getOkHttpClient(), null);
-=======
-    this(context, defaultUserAgent, OkHttpClientProvider.createClient(context), null);
->>>>>>> a442e0b6
   }
 
   @Override
