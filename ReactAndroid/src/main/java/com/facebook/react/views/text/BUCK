--- conflicted
+++ resolved
@@ -10,17 +10,12 @@
     ],
     deps = [
         YOGA_TARGET,
-<<<<<<< HEAD
-        react_native_dep("third-party/android/support/v4:lib-support-v4"),
-        react_native_dep("third-party/android/support/v7/appcompat-orig:appcompat"),
-=======
         react_native_dep("third-party/android/androidx:annotation"),
         react_native_dep("third-party/android/androidx:appcompat"),
         react_native_dep("third-party/android/androidx:core"),
         react_native_dep("third-party/android/androidx:fragment"),
         react_native_dep("third-party/android/androidx:legacy-support-core-ui"),
         react_native_dep("third-party/android/androidx:legacy-support-core-utils"),
->>>>>>> 14c03298
         react_native_dep("libraries/fbcore/src/main/java/com/facebook/common/logging:logging"),
         react_native_dep("third-party/java/infer-annotations:infer-annotations"),
         react_native_dep("third-party/java/jsr-305:jsr-305"),
