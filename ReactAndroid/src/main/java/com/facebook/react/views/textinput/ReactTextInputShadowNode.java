/**
 * Copyright (c) Facebook, Inc. and its affiliates.
 *
 * This source code is licensed under the MIT license found in the
 * LICENSE file in the root directory of this source tree.
 */

package com.facebook.react.views.textinput;

import android.annotation.TargetApi;
import android.os.Build;
import androidx.core.view.ViewCompat;
import android.text.Layout;
import android.util.TypedValue;
import android.view.ViewGroup;
import android.widget.EditText;
import com.facebook.infer.annotation.Assertions;
import com.facebook.react.bridge.JSApplicationIllegalArgumentException;
import com.facebook.react.bridge.ReadableMap;
import com.facebook.react.common.annotations.VisibleForTesting;
import com.facebook.react.uimanager.LayoutShadowNode;
import com.facebook.react.uimanager.NativeViewHierarchyOptimizer;
import com.facebook.react.uimanager.PixelUtil;
import com.facebook.react.uimanager.ReactShadowNodeImpl;
import com.facebook.react.uimanager.Spacing;
import com.facebook.react.uimanager.ThemedReactContext;
import com.facebook.react.uimanager.UIViewOperationQueue;
import com.facebook.react.uimanager.ViewDefaults;
import com.facebook.react.uimanager.annotations.ReactProp;
import com.facebook.react.views.text.ReactBaseTextShadowNode;
import com.facebook.react.views.text.ReactTextUpdate;
import com.facebook.react.views.view.MeasureUtil;
import com.facebook.yoga.YogaMeasureFunction;
import com.facebook.yoga.YogaMeasureMode;
import com.facebook.yoga.YogaMeasureOutput;
import com.facebook.yoga.YogaNode;
import javax.annotation.Nullable;

@VisibleForTesting
@TargetApi(Build.VERSION_CODES.M)
public class ReactTextInputShadowNode extends ReactBaseTextShadowNode
    implements YogaMeasureFunction {

  private int mMostRecentEventCount = UNSET;
  private @Nullable EditText mDummyEditText;
  private @Nullable ReactTextInputLocalData mLocalData;

  @VisibleForTesting public static final String PROP_TEXT = "text";
  @VisibleForTesting public static final String PROP_PLACEHOLDER = "placeholder";
  @VisibleForTesting public static final String PROP_SELECTION = "selection";

  // Represents the {@code text} property only, not possible nested content.
  private @Nullable String mText = null;
  private @Nullable String mPlaceholder = null;
  private int mSelectionStart = UNSET;
  private int mSelectionEnd = UNSET;

  public ReactTextInputShadowNode() {
    mTextBreakStrategy = (Build.VERSION.SDK_INT < Build.VERSION_CODES.M) ?
      Layout.BREAK_STRATEGY_SIMPLE : Layout.BREAK_STRATEGY_HIGH_QUALITY;

    initMeasureFunction();
  }

  private void initMeasureFunction() {
    setMeasureFunction(this);
  }

  @Override
  public void setThemedContext(ThemedReactContext themedContext) {
    super.setThemedContext(themedContext);

    // {@code EditText} has by default a border at the bottom of its view
    // called "underline". To have a native look and feel of the TextEdit
    // we have to preserve it at least by default.
    // The border (underline) has its padding set by the background image
    // provided by the system (which vary a lot among versions and vendors
    // of Android), and it cannot be changed.
    // So, we have to enforce it as a default padding.
    // TODO #7120264: Cache this stuff better.
    EditText editText = new EditText(getThemedContext());
    setDefaultPadding(Spacing.START, ViewCompat.getPaddingStart(editText));
    setDefaultPadding(Spacing.TOP, editText.getPaddingTop());
    setDefaultPadding(Spacing.END, ViewCompat.getPaddingEnd(editText));
    setDefaultPadding(Spacing.BOTTOM, editText.getPaddingBottom());

    mDummyEditText = editText;

    // We must measure the EditText without paddings, so we have to reset them.
    mDummyEditText.setPadding(0, 0, 0, 0);

    // This is needed to fix an android bug since 4.4.3 which will throw an NPE in measure,
    // setting the layoutParams fixes it: https://code.google.com/p/android/issues/detail?id=75877
    mDummyEditText.setLayoutParams(
        new ViewGroup.LayoutParams(
            ViewGroup.LayoutParams.WRAP_CONTENT, ViewGroup.LayoutParams.WRAP_CONTENT));
  }

  @Override
  public long measure(
      YogaNode node,
      float width,
      YogaMeasureMode widthMode,
      float height,
      YogaMeasureMode heightMode) {
    // measure() should never be called before setThemedContext()
    EditText editText = Assertions.assertNotNull(mDummyEditText);

    if (mLocalData != null) {
      mLocalData.apply(editText);
    } else {
      editText.setTextSize(TypedValue.COMPLEX_UNIT_PX, mTextAttributes.getEffectiveFontSize());

      if (mNumberOfLines != UNSET) {
        editText.setLines(mNumberOfLines);
      }

      if (Build.VERSION.SDK_INT >= Build.VERSION_CODES.M &&
          editText.getBreakStrategy() != mTextBreakStrategy) {
        editText.setBreakStrategy(mTextBreakStrategy);
      }
    }

     // make sure the placeholder content is also being measured
     editText.setHint(getPlaceholder());
     editText.measure(
        MeasureUtil.getMeasureSpec(width, widthMode),
        MeasureUtil.getMeasureSpec(height, heightMode));

    return YogaMeasureOutput.make(editText.getMeasuredWidth(), editText.getMeasuredHeight());
  }

  @Override
  public boolean isVirtualAnchor() {
    return true;
  }

  @Override
  public boolean isYogaLeafNode() {
    return true;
  }

  @Override
  public void setLocalData(Object data) {
    Assertions.assertCondition(data instanceof ReactTextInputLocalData);
    mLocalData = (ReactTextInputLocalData) data;

    // Telling to Yoga that the node should be remeasured on next layout pass.
    dirty();

    // Note: We should NOT mark the node updated (by calling {@code markUpdated}) here
    // because the state remains the same.
  }

  @ReactProp(name = "mostRecentEventCount")
  public void setMostRecentEventCount(int mostRecentEventCount) {
    mMostRecentEventCount = mostRecentEventCount;
  }

  @ReactProp(name = PROP_TEXT)
  public void setText(@Nullable String text) {
    mText = text;
    markUpdated();
  }

  public @Nullable String getText() {
    return mText;
  }

  @ReactProp(name = PROP_PLACEHOLDER)
  public void setPlaceholder(@Nullable String placeholder) {
    mPlaceholder = placeholder;
    markUpdated();
  }

  public @Nullable String getPlaceholder() {
    return mPlaceholder;
  }

  @ReactProp(name = PROP_SELECTION)
  public void setSelection(@Nullable ReadableMap selection) {
    mSelectionStart = mSelectionEnd = UNSET;
    if (selection == null)
      return;

    if (selection.hasKey("start") && selection.hasKey("end")) {
      mSelectionStart = selection.getInt("start");
      mSelectionEnd = selection.getInt("end");
      markUpdated();
    }
  }

  @Override
  public void setTextBreakStrategy(@Nullable String textBreakStrategy) {
    if (Build.VERSION.SDK_INT < Build.VERSION_CODES.M) {
      return;
    }

    if (textBreakStrategy == null || "simple".equals(textBreakStrategy)) {
      mTextBreakStrategy = Layout.BREAK_STRATEGY_SIMPLE;
    } else if ("highQuality".equals(textBreakStrategy)) {
      mTextBreakStrategy = Layout.BREAK_STRATEGY_HIGH_QUALITY;
    } else if ("balanced".equals(textBreakStrategy)) {
      mTextBreakStrategy = Layout.BREAK_STRATEGY_BALANCED;
    } else {
      throw new JSApplicationIllegalArgumentException("Invalid textBreakStrategy: " + textBreakStrategy);
    }
  }

  @Override
  public void onCollectExtraUpdates(UIViewOperationQueue uiViewOperationQueue) {
    super.onCollectExtraUpdates(uiViewOperationQueue);

    if (mMostRecentEventCount != UNSET) {
      ReactTextUpdate reactTextUpdate =
          new ReactTextUpdate(
              spannedFromShadowNode(
                  this,
                  getText(),
                  /* supportsInlineViews: */ false,
                  /* nativeViewHierarchyOptimizer: */ null // only needed to support inline views
              ),
              mMostRecentEventCount,
              mContainsImages,
              getPadding(Spacing.LEFT),
              getPadding(Spacing.TOP),
              getPadding(Spacing.RIGHT),
              getPadding(Spacing.BOTTOM),
              mTextAlign,
              mTextBreakStrategy,
<<<<<<< HEAD
              mJustificationMode);
=======
              mJustificationMode,
              mSelectionStart,
              mSelectionEnd);
>>>>>>> 14c03298
      uiViewOperationQueue.enqueueUpdateExtraData(getReactTag(), reactTextUpdate);
    }
  }

  @Override
  public void setPadding(int spacingType, float padding) {
    super.setPadding(spacingType, padding);
    markUpdated();
  }
}<|MERGE_RESOLUTION|>--- conflicted
+++ resolved
@@ -228,13 +228,9 @@
               getPadding(Spacing.BOTTOM),
               mTextAlign,
               mTextBreakStrategy,
-<<<<<<< HEAD
-              mJustificationMode);
-=======
               mJustificationMode,
               mSelectionStart,
               mSelectionEnd);
->>>>>>> 14c03298
       uiViewOperationQueue.enqueueUpdateExtraData(getReactTag(), reactTextUpdate);
     }
   }
