/**
 * Copyright (c) Facebook, Inc. and its affiliates.
 *
 * This source code is licensed under the MIT license found in the
 * LICENSE file in the root directory of this source tree.
 */

package com.facebook.react.views.text;

import android.text.Layout;
import android.text.Spannable;

/**
 * Class that contains the data needed for a text update.
 * Used by both <Text/> and <TextInput/>
 * VisibleForTesting from {@link TextInputEventsTestCase}.
 */
public class ReactTextUpdate {

  private final Spannable mText;
  private final int mJsEventCounter;
  private final boolean mContainsImages;
  private final float mPaddingLeft;
  private final float mPaddingTop;
  private final float mPaddingRight;
  private final float mPaddingBottom;
  private final int mTextAlign;
  private final int mTextBreakStrategy;
<<<<<<< HEAD
=======
  private final int mSelectionStart;
  private final int mSelectionEnd;
>>>>>>> 14c03298
  private final int mJustificationMode;

  /**
   * @deprecated Use a non-deprecated constructor for ReactTextUpdate instead. This one remains
   * because it's being used by a unit test that isn't currently open source.
   */
  @Deprecated
  public ReactTextUpdate(
      Spannable text,
      int jsEventCounter,
      boolean containsImages,
      float paddingStart,
      float paddingTop,
      float paddingEnd,
      float paddingBottom,
      int textAlign) {
    this(text,
        jsEventCounter,
        containsImages,
        paddingStart,
        paddingTop,
        paddingEnd,
        paddingBottom,
        textAlign,
        Layout.BREAK_STRATEGY_HIGH_QUALITY,
<<<<<<< HEAD
        Layout.JUSTIFICATION_MODE_NONE);
=======
        Layout.JUSTIFICATION_MODE_NONE,
        -1,
        -1);
>>>>>>> 14c03298
  }

  public ReactTextUpdate(
    Spannable text,
    int jsEventCounter,
    boolean containsImages,
    float paddingStart,
    float paddingTop,
    float paddingEnd,
    float paddingBottom,
    int textAlign,
    int textBreakStrategy,
    int justificationMode) {
<<<<<<< HEAD
=======
    this(text,
        jsEventCounter,
        containsImages,
        paddingStart,
        paddingTop,
        paddingEnd,
        paddingBottom,
        textAlign,
        textBreakStrategy,
        justificationMode,
        -1,
        -1);
  }

  public ReactTextUpdate(
    Spannable text,
    int jsEventCounter,
    boolean containsImages,
    float paddingStart,
    float paddingTop,
    float paddingEnd,
    float paddingBottom,
    int textAlign,
    int textBreakStrategy,
    int justificationMode,
    int selectionStart,
    int selectionEnd) {
>>>>>>> 14c03298
    mText = text;
    mJsEventCounter = jsEventCounter;
    mContainsImages = containsImages;
    mPaddingLeft = paddingStart;
    mPaddingTop = paddingTop;
    mPaddingRight = paddingEnd;
    mPaddingBottom = paddingBottom;
    mTextAlign = textAlign;
    mTextBreakStrategy = textBreakStrategy;
<<<<<<< HEAD
=======
    mSelectionStart = selectionStart;
    mSelectionEnd = selectionEnd;
>>>>>>> 14c03298
    mJustificationMode = justificationMode;
  }

  public Spannable getText() {
    return mText;
  }

  public int getJsEventCounter() {
    return mJsEventCounter;
  }

  public boolean containsImages() {
    return mContainsImages;
  }

  public float getPaddingLeft() {
    return mPaddingLeft;
  }

  public float getPaddingTop() {
    return mPaddingTop;
  }

  public float getPaddingRight() {
    return mPaddingRight;
  }

  public float getPaddingBottom() {
    return mPaddingBottom;
  }

  public int getTextAlign() {
    return mTextAlign;
  }

  public int getTextBreakStrategy() {
    return mTextBreakStrategy;
  }

  public int getJustificationMode() {
    return mJustificationMode;
  }
<<<<<<< HEAD
=======

  public int getSelectionStart() {
    return mSelectionStart;
  }

  public int getSelectionEnd() {
    return mSelectionEnd;
  }
>>>>>>> 14c03298
}<|MERGE_RESOLUTION|>--- conflicted
+++ resolved
@@ -26,11 +26,8 @@
   private final float mPaddingBottom;
   private final int mTextAlign;
   private final int mTextBreakStrategy;
-<<<<<<< HEAD
-=======
   private final int mSelectionStart;
   private final int mSelectionEnd;
->>>>>>> 14c03298
   private final int mJustificationMode;
 
   /**
@@ -56,13 +53,9 @@
         paddingBottom,
         textAlign,
         Layout.BREAK_STRATEGY_HIGH_QUALITY,
-<<<<<<< HEAD
-        Layout.JUSTIFICATION_MODE_NONE);
-=======
         Layout.JUSTIFICATION_MODE_NONE,
         -1,
         -1);
->>>>>>> 14c03298
   }
 
   public ReactTextUpdate(
@@ -76,8 +69,6 @@
     int textAlign,
     int textBreakStrategy,
     int justificationMode) {
-<<<<<<< HEAD
-=======
     this(text,
         jsEventCounter,
         containsImages,
@@ -105,7 +96,6 @@
     int justificationMode,
     int selectionStart,
     int selectionEnd) {
->>>>>>> 14c03298
     mText = text;
     mJsEventCounter = jsEventCounter;
     mContainsImages = containsImages;
@@ -115,11 +105,8 @@
     mPaddingBottom = paddingBottom;
     mTextAlign = textAlign;
     mTextBreakStrategy = textBreakStrategy;
-<<<<<<< HEAD
-=======
     mSelectionStart = selectionStart;
     mSelectionEnd = selectionEnd;
->>>>>>> 14c03298
     mJustificationMode = justificationMode;
   }
 
@@ -162,8 +149,6 @@
   public int getJustificationMode() {
     return mJustificationMode;
   }
-<<<<<<< HEAD
-=======
 
   public int getSelectionStart() {
     return mSelectionStart;
@@ -172,5 +157,4 @@
   public int getSelectionEnd() {
     return mSelectionEnd;
   }
->>>>>>> 14c03298
 }