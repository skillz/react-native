// Copyright (c) Facebook, Inc. and its affiliates.

// This source code is licensed under the MIT license found in the
// LICENSE file in the root directory of this source tree.

package com.facebook.react.uimanager;

import android.graphics.Color;
import android.text.TextUtils;
import android.view.View;
import android.view.ViewParent;
import androidx.core.view.ViewCompat;

import java.util.ArrayList;
import java.util.HashMap;
import java.util.List;

import com.facebook.react.R;
import com.facebook.react.bridge.ReadableArray;
import com.facebook.react.common.MapBuilder;
import com.facebook.react.uimanager.ReactAccessibilityDelegate;
import com.facebook.react.uimanager.ReactAccessibilityDelegate.AccessibilityRole;
import com.facebook.react.uimanager.annotations.ReactProp;
import com.facebook.react.uimanager.util.ReactFindViewUtil;

import javax.annotation.Nonnull;
<<<<<<< HEAD
=======
import java.util.Map;
>>>>>>> 14c03298
import javax.annotation.Nullable;

/**
 * Base class that should be suitable for the majority of subclasses of {@link ViewManager}.
 * It provides support for base view properties such as backgroundColor, opacity, etc.
 */
public abstract class BaseViewManager<T extends View, C extends LayoutShadowNode>
    extends ViewManager<T, C> {

  private static final String PROP_BACKGROUND_COLOR = ViewProps.BACKGROUND_COLOR;
  private static final String PROP_TRANSFORM = "transform";
  private static final String PROP_ELEVATION = "elevation";
  private static final String PROP_Z_INDEX = "zIndex";
  private static final String PROP_RENDER_TO_HARDWARE_TEXTURE = "renderToHardwareTextureAndroid";
  private static final String PROP_ACCESSIBILITY_LABEL = "accessibilityLabel";
  private static final String PROP_ACCESSIBILITY_HINT = "accessibilityHint";
  private static final String PROP_ACCESSIBILITY_LIVE_REGION = "accessibilityLiveRegion";
  private static final String PROP_ACCESSIBILITY_ROLE = "accessibilityRole";
  private static final String PROP_ACCESSIBILITY_STATES = "accessibilityStates";
  private static final String PROP_ACCESSIBILITY_ACTIONS = "accessibilityActions";
  private static final String PROP_IMPORTANT_FOR_ACCESSIBILITY = "importantForAccessibility";

  // DEPRECATED
  private static final String PROP_ROTATION = "rotation";
  private static final String PROP_SCALE_X = "scaleX";
  private static final String PROP_SCALE_Y = "scaleY";
  private static final String PROP_TRANSLATE_X = "translateX";
  private static final String PROP_TRANSLATE_Y = "translateY";

  private static final int PERSPECTIVE_ARRAY_INVERTED_CAMERA_DISTANCE_INDEX = 2;
  private static final float CAMERA_DISTANCE_NORMALIZATION_MULTIPLIER = (float)Math.sqrt(5);

  /**
   * Used to locate views in end-to-end (UI) tests.
   */
  public static final String PROP_TEST_ID = "testID";
  public static final String PROP_NATIVE_ID = "nativeID";

  private static MatrixMathHelper.MatrixDecompositionContext sMatrixDecompositionContext =
      new MatrixMathHelper.MatrixDecompositionContext();
  private static double[] sTransformDecompositionArray = new double[16];

  public static final HashMap<String, Integer> sStateDescription= new HashMap<String, Integer>();
  static {
      sStateDescription.put("busy", R.string.state_busy_description);
      sStateDescription.put("expanded", R.string.state_expanded_description);
      sStateDescription.put("collapsed", R.string.state_collapsed_description);
  }

  @ReactProp(name = PROP_BACKGROUND_COLOR, defaultInt = Color.TRANSPARENT, customType = "Color")
  public void setBackgroundColor(@Nonnull T view, int backgroundColor) {
    view.setBackgroundColor(backgroundColor);
  }

  @ReactProp(name = PROP_TRANSFORM)
  public void setTransform(@Nonnull T view, @Nullable ReadableArray matrix) {
    if (matrix == null) {
      resetTransformProperty(view);
    } else {
      setTransformProperty(view, matrix);
    }
  }

  @ReactProp(name = ViewProps.OPACITY, defaultFloat = 1.f)
  public void setOpacity(@Nonnull T view, float opacity) {
    view.setAlpha(opacity);
  }

  @ReactProp(name = PROP_ELEVATION)
  public void setElevation(@Nonnull T view, float elevation) {
    ViewCompat.setElevation(view, PixelUtil.toPixelFromDIP(elevation));
  }

  @ReactProp(name = PROP_Z_INDEX)
  public void setZIndex(@Nonnull T view, float zIndex) {
    int integerZIndex = Math.round(zIndex);
    ViewGroupManager.setViewZIndex(view, integerZIndex);
    ViewParent parent = view.getParent();
    if (parent != null && parent instanceof ReactZIndexedViewGroup) {
      ((ReactZIndexedViewGroup) parent).updateDrawingOrder();
    }
  }

  @ReactProp(name = PROP_RENDER_TO_HARDWARE_TEXTURE)
  public void setRenderToHardwareTexture(@Nonnull T view, boolean useHWTexture) {
    view.setLayerType(useHWTexture ? View.LAYER_TYPE_HARDWARE : View.LAYER_TYPE_NONE, null);
  }

  @ReactProp(name = PROP_TEST_ID)
  public void setTestId(@Nonnull T view, String testId) {
    view.setTag(R.id.react_test_id, testId);

    // temporarily set the tag and keyed tags to avoid end to end test regressions
    view.setTag(testId);
  }

  @ReactProp(name = PROP_NATIVE_ID)
  public void setNativeId(@Nonnull T view, String nativeId) {
    view.setTag(R.id.view_tag_native_id, nativeId);
    ReactFindViewUtil.notifyViewRendered(view);
  }

  @ReactProp(name = PROP_ACCESSIBILITY_LABEL)
  public void setAccessibilityLabel(@Nonnull T view, String accessibilityLabel) {
<<<<<<< HEAD
    view.setContentDescription(accessibilityLabel);
  }

  @ReactProp(name = PROP_ACCESSIBILITY_COMPONENT_TYPE)
  public void setAccessibilityComponentType(@Nonnull T view, String accessibilityComponentType) {
    AccessibilityHelper.updateAccessibilityComponentType(view, accessibilityComponentType);
=======
    view.setTag(R.id.accessibility_label, accessibilityLabel);
    updateViewContentDescription(view);
>>>>>>> 14c03298
  }

  @ReactProp(name = PROP_ACCESSIBILITY_HINT)
  public void setAccessibilityHint(@Nonnull T view, String accessibilityHint) {
    view.setTag(R.id.accessibility_hint, accessibilityHint);
    updateViewContentDescription(view);
  }

  @ReactProp(name = PROP_ACCESSIBILITY_ROLE)
  public void setAccessibilityRole(@Nonnull T view, @Nullable String accessibilityRole) {
    if (accessibilityRole == null) {
      return;
    }
    view.setTag(R.id.accessibility_role, AccessibilityRole.fromValue(accessibilityRole));
  }

  @ReactProp(name = PROP_ACCESSIBILITY_STATES)
  public void setViewStates(@Nonnull T view, @Nullable ReadableArray accessibilityStates) {
<<<<<<< HEAD
    view.setSelected(false);
    view.setEnabled(true);
=======
>>>>>>> 14c03298
    if (accessibilityStates == null) {
      return;
    }
    view.setTag(R.id.accessibility_states, accessibilityStates);
    view.setSelected(false);
    view.setEnabled(true);
    boolean shouldUpdateContentDescription = false;
    for (int i = 0; i < accessibilityStates.size(); i++) {
      String state = accessibilityStates.getString(i);
      if (sStateDescription.containsKey(state)) {
        shouldUpdateContentDescription = true;
      }
      if (state.equals("selected")) {
        view.setSelected(true);
      } else if (state.equals("disabled")) {
        view.setEnabled(false);
      }
    }
    if (shouldUpdateContentDescription) {
      updateViewContentDescription(view);
    }
  }

  private void updateViewContentDescription(@Nonnull T view) {
    final String accessibilityLabel = (String) view.getTag(R.id.accessibility_label);
    final ReadableArray accessibilityStates = (ReadableArray) view.getTag(R.id.accessibility_states);
    final String accessibilityHint = (String) view.getTag(R.id.accessibility_hint);
    final List<String> contentDescription = new ArrayList<>();
    if (accessibilityLabel != null) {
      contentDescription.add(accessibilityLabel);
    }
    if (accessibilityStates != null) {
      for (int i = 0; i < accessibilityStates.size(); i++) {
        String state = accessibilityStates.getString(i);
        if (sStateDescription.containsKey(state)) {
          contentDescription.add(view.getContext().getString(sStateDescription.get(state)));
        }
      }
    }
    if (accessibilityHint != null) {
      contentDescription.add(accessibilityHint);
    }
    if (contentDescription.size() > 0) {
      view.setContentDescription(TextUtils.join(", ", contentDescription));
    }
  }

  @ReactProp(name = PROP_ACCESSIBILITY_ACTIONS)
  public void setAccessibilityActions(T view, ReadableArray accessibilityActions) {
    if (accessibilityActions == null) {
      return;
    }

    view.setTag(R.id.accessibility_actions, accessibilityActions);
  }

  @ReactProp(name = PROP_IMPORTANT_FOR_ACCESSIBILITY)
  public void setImportantForAccessibility(@Nonnull T view, @Nullable String importantForAccessibility) {
    if (importantForAccessibility == null || importantForAccessibility.equals("auto")) {
      ViewCompat.setImportantForAccessibility(view, ViewCompat.IMPORTANT_FOR_ACCESSIBILITY_AUTO);
    } else if (importantForAccessibility.equals("yes")) {
      ViewCompat.setImportantForAccessibility(view, ViewCompat.IMPORTANT_FOR_ACCESSIBILITY_YES);
    } else if (importantForAccessibility.equals("no")) {
      ViewCompat.setImportantForAccessibility(view, ViewCompat.IMPORTANT_FOR_ACCESSIBILITY_NO);
    } else if (importantForAccessibility.equals("no-hide-descendants")) {
      ViewCompat.setImportantForAccessibility(view, ViewCompat.IMPORTANT_FOR_ACCESSIBILITY_NO_HIDE_DESCENDANTS);
    }
  }

  @Deprecated
  @ReactProp(name = PROP_ROTATION)
  public void setRotation(@Nonnull T view, float rotation) {
    view.setRotation(rotation);
  }

  @Deprecated
  @ReactProp(name = PROP_SCALE_X, defaultFloat = 1f)
  public void setScaleX(@Nonnull T view, float scaleX) {
    view.setScaleX(scaleX);
  }

  @Deprecated
  @ReactProp(name = PROP_SCALE_Y, defaultFloat = 1f)
  public void setScaleY(@Nonnull T view, float scaleY) {
    view.setScaleY(scaleY);
  }

  @Deprecated
  @ReactProp(name = PROP_TRANSLATE_X, defaultFloat = 0f)
  public void setTranslateX(@Nonnull T view, float translateX) {
    view.setTranslationX(PixelUtil.toPixelFromDIP(translateX));
  }

  @Deprecated
  @ReactProp(name = PROP_TRANSLATE_Y, defaultFloat = 0f)
  public void setTranslateY(@Nonnull T view, float translateY) {
    view.setTranslationY(PixelUtil.toPixelFromDIP(translateY));
  }

  @ReactProp(name = PROP_ACCESSIBILITY_LIVE_REGION)
  public void setAccessibilityLiveRegion(@Nonnull T view, @Nullable String liveRegion) {
      if (liveRegion == null || liveRegion.equals("none")) {
        ViewCompat.setAccessibilityLiveRegion(view, ViewCompat.ACCESSIBILITY_LIVE_REGION_NONE);
      } else if (liveRegion.equals("polite")) {
        ViewCompat.setAccessibilityLiveRegion(view, ViewCompat.ACCESSIBILITY_LIVE_REGION_POLITE);
      } else if (liveRegion.equals("assertive")) {
        ViewCompat.setAccessibilityLiveRegion(view, ViewCompat.ACCESSIBILITY_LIVE_REGION_ASSERTIVE);
      }
  }

  private static void setTransformProperty(@Nonnull View view, ReadableArray transforms) {
    TransformHelper.processTransform(transforms, sTransformDecompositionArray);
    MatrixMathHelper.decomposeMatrix(sTransformDecompositionArray, sMatrixDecompositionContext);
    view.setTranslationX(
        PixelUtil.toPixelFromDIP((float) sMatrixDecompositionContext.translation[0]));
    view.setTranslationY(
        PixelUtil.toPixelFromDIP((float) sMatrixDecompositionContext.translation[1]));
    view.setRotation((float) sMatrixDecompositionContext.rotationDegrees[2]);
    view.setRotationX((float) sMatrixDecompositionContext.rotationDegrees[0]);
    view.setRotationY((float) sMatrixDecompositionContext.rotationDegrees[1]);
    view.setScaleX((float) sMatrixDecompositionContext.scale[0]);
    view.setScaleY((float) sMatrixDecompositionContext.scale[1]);

    double[] perspectiveArray = sMatrixDecompositionContext.perspective;

    if (perspectiveArray.length > PERSPECTIVE_ARRAY_INVERTED_CAMERA_DISTANCE_INDEX) {
      float invertedCameraDistance = (float) perspectiveArray[PERSPECTIVE_ARRAY_INVERTED_CAMERA_DISTANCE_INDEX];
      if (invertedCameraDistance == 0) {
        // Default camera distance, before scale multiplier (1280)
        invertedCameraDistance = 0.00078125f;
      }
      float cameraDistance = -1 / invertedCameraDistance;
      float scale = DisplayMetricsHolder.getScreenDisplayMetrics().density;

      // The following converts the matrix's perspective to a camera distance
      // such that the camera perspective looks the same on Android and iOS.
      // The native Android implementation removed the screen density from the
      // calculation, so squaring and a normalization value of
      // sqrt(5) produces an exact replica with iOS.
      // For more information, see https://github.com/facebook/react-native/pull/18302
      float normalizedCameraDistance = scale * scale * cameraDistance * CAMERA_DISTANCE_NORMALIZATION_MULTIPLIER;
      view.setCameraDistance(normalizedCameraDistance);

    }
  }

  private static void resetTransformProperty(@Nonnull View view) {
    view.setTranslationX(PixelUtil.toPixelFromDIP(0));
    view.setTranslationY(PixelUtil.toPixelFromDIP(0));
    view.setRotation(0);
    view.setRotationX(0);
    view.setRotationY(0);
    view.setScaleX(1);
    view.setScaleY(1);
    view.setCameraDistance(0);
  }

  private void updateViewAccessibility(@Nonnull T view) {
<<<<<<< HEAD
    AccessibilityDelegateUtil.setDelegate(view);
=======
    ReactAccessibilityDelegate.setDelegate(view);
>>>>>>> 14c03298
  }

  @Override
  protected void onAfterUpdateTransaction(@Nonnull T view) {
    super.onAfterUpdateTransaction(view);
    updateViewAccessibility(view);
  }

  @Override
  public @Nullable Map<String, Object> getExportedCustomDirectEventTypeConstants() {
    return MapBuilder.<String, Object>builder()
          .put("performAction", MapBuilder.of("registrationName", "onAccessibilityAction"))
          .build();
  }
}<|MERGE_RESOLUTION|>--- conflicted
+++ resolved
@@ -24,10 +24,7 @@
 import com.facebook.react.uimanager.util.ReactFindViewUtil;
 
 import javax.annotation.Nonnull;
-<<<<<<< HEAD
-=======
 import java.util.Map;
->>>>>>> 14c03298
 import javax.annotation.Nullable;
 
 /**
@@ -132,17 +129,8 @@
 
   @ReactProp(name = PROP_ACCESSIBILITY_LABEL)
   public void setAccessibilityLabel(@Nonnull T view, String accessibilityLabel) {
-<<<<<<< HEAD
-    view.setContentDescription(accessibilityLabel);
-  }
-
-  @ReactProp(name = PROP_ACCESSIBILITY_COMPONENT_TYPE)
-  public void setAccessibilityComponentType(@Nonnull T view, String accessibilityComponentType) {
-    AccessibilityHelper.updateAccessibilityComponentType(view, accessibilityComponentType);
-=======
     view.setTag(R.id.accessibility_label, accessibilityLabel);
     updateViewContentDescription(view);
->>>>>>> 14c03298
   }
 
   @ReactProp(name = PROP_ACCESSIBILITY_HINT)
@@ -161,11 +149,6 @@
 
   @ReactProp(name = PROP_ACCESSIBILITY_STATES)
   public void setViewStates(@Nonnull T view, @Nullable ReadableArray accessibilityStates) {
-<<<<<<< HEAD
-    view.setSelected(false);
-    view.setEnabled(true);
-=======
->>>>>>> 14c03298
     if (accessibilityStates == null) {
       return;
     }
@@ -324,11 +307,7 @@
   }
 
   private void updateViewAccessibility(@Nonnull T view) {
-<<<<<<< HEAD
-    AccessibilityDelegateUtil.setDelegate(view);
-=======
     ReactAccessibilityDelegate.setDelegate(view);
->>>>>>> 14c03298
   }
 
   @Override
