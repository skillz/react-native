--- conflicted
+++ resolved
@@ -35,9 +35,6 @@
 public abstract class ViewManager<T extends View, C extends ReactShadowNode>
   extends BaseJavaModule {
 
-<<<<<<< HEAD
-  public final void updateProperties(@Nonnull T viewToUpdate, ReactStylesDiffMap props) {
-=======
   /**
    * For the vast majority of ViewManagers, you will not need to override this. Only
    * override this if you really know what you're doing and have a very unique use-case.
@@ -46,7 +43,6 @@
    * @param props
    */
   public void updateProperties(@Nonnull T viewToUpdate, ReactStylesDiffMap props) {
->>>>>>> 14c03298
     ViewManagerPropertyUpdater.updateProps(this, viewToUpdate, props);
     onAfterUpdateTransaction(viewToUpdate);
   }
@@ -54,11 +50,7 @@
   /**
    * Creates a view and installs event emitters on it.
    */
-<<<<<<< HEAD
-  public final @Nonnull T createView(
-=======
   private final @Nonnull T createView(
->>>>>>> 14c03298
       @Nonnull ThemedReactContext reactContext,
       JSResponderHandler jsResponderHandler) {
     return this.createViewWithProps(reactContext, null, jsResponderHandler);
@@ -116,8 +108,6 @@
    * @param reactContext
    */
   protected abstract @Nonnull T createViewInstance(@Nonnull ThemedReactContext reactContext);
-<<<<<<< HEAD
-=======
 
   /**
    * Subclasses should return a new View instance of the proper type.
@@ -132,7 +122,6 @@
     }
     return view;
   }
->>>>>>> 14c03298
 
   /**
    * Called when view is detached from view hierarchy and allows for some additional cleanup by
@@ -249,12 +238,7 @@
    * Subclasses can implement this method to receive state updates shared between all instances
    * of this component type.
    */
-<<<<<<< HEAD
-  public @Nullable Object updateLocalData(@Nonnull T view, ReactStylesDiffMap props, ReactStylesDiffMap localData) {
-    return null;
-=======
   public void updateState(@Nonnull T view, StateWrapper stateWrapper) {
->>>>>>> 14c03298
   }
 
   public long measure(
