--- conflicted
+++ resolved
@@ -265,17 +265,12 @@
 }
 
 android {
-<<<<<<< HEAD
-    compileSdkVersion 26
-    buildToolsVersion "26.0.3"
-=======
     compileSdkVersion 28
 
     compileOptions {
         sourceCompatibility(JavaVersion.VERSION_1_8)
         targetCompatibility(JavaVersion.VERSION_1_8)
     }
->>>>>>> a442e0b6
 
     defaultConfig {
         minSdkVersion(16)
@@ -322,32 +317,6 @@
 }
 
 dependencies {
-<<<<<<< HEAD
-    compile fileTree(dir: 'src/main/third-party/java/infer-annotations/', include: ['*.jar'])
-    compile 'javax.inject:javax.inject:1'
-    compile 'com.android.support:appcompat-v7:26.0.2'
-    compile 'com.facebook.fbui.textlayoutbuilder:textlayoutbuilder:1.0.0'
-    compile 'com.facebook.fresco:fresco:1.3.0'
-    compile 'com.facebook.fresco:imagepipeline-okhttp3:1.3.0'
-    compile 'com.facebook.soloader:soloader:0.1.0'
-    compile 'com.google.code.findbugs:jsr305:3.0.0'
-    compile 'com.squareup.okhttp3:okhttp:3.6.0'
-    compile 'com.squareup.okhttp3:okhttp-urlconnection:3.6.0'
-    compile 'com.squareup.okio:okio:1.13.0'
-    compile 'org.webkit:android-jsc:r174650'
-
-    testCompile "junit:junit:${JUNIT_VERSION}"
-    testCompile "org.powermock:powermock-api-mockito:${POWERMOCK_VERSION}"
-    testCompile "org.powermock:powermock-module-junit4-rule:${POWERMOCK_VERSION}"
-    testCompile "org.powermock:powermock-classloading-xstream:${POWERMOCK_VERSION}"
-    testCompile "org.mockito:mockito-core:${MOCKITO_CORE_VERSION}"
-    testCompile "org.easytesting:fest-assert-core:${FEST_ASSERT_CORE_VERSION}"
-    testCompile "org.robolectric:robolectric:${ROBOLECTRIC_VERSION}"
-
-    androidTestCompile fileTree(dir: 'src/main/third-party/java/buck-android-support/', include: ['*.jar'])
-    androidTestCompile 'com.android.support.test:runner:0.5'
-    androidTestCompile "org.mockito:mockito-core:${MOCKITO_CORE_VERSION}"
-=======
     api("com.facebook.infer.annotation:infer-annotation:0.11.2")
     api("javax.inject:javax.inject:1")
     api("com.android.support:appcompat-v7:28.0.0")
@@ -371,7 +340,6 @@
     androidTestImplementation("com.android.support.test:runner:${ANDROID_SUPPORT_TEST_VERSION}")
     androidTestImplementation("com.android.support.test:rules:${ANDROID_SUPPORT_TEST_VERSION}")
     androidTestImplementation("org.mockito:mockito-core:${MOCKITO_CORE_VERSION}")
->>>>>>> a442e0b6
 }
 
 apply(from: "release.gradle")