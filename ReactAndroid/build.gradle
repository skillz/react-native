--- conflicted
+++ resolved
@@ -285,7 +285,7 @@
 }
 
 android {
-    compileSdkVersion 26
+    compileSdkVersion 28
 
     compileOptions {
         sourceCompatibility(JavaVersion.VERSION_1_8)
@@ -294,11 +294,7 @@
 
     defaultConfig {
         minSdkVersion(16)
-<<<<<<< HEAD
-        targetSdkVersion(26)
-=======
         targetSdkVersion(28)
->>>>>>> 14c03298
         versionCode(1)
         versionName("1.0")
 
@@ -347,11 +343,7 @@
 dependencies {
     api("com.facebook.infer.annotation:infer-annotation:0.11.2")
     api("javax.inject:javax.inject:1")
-<<<<<<< HEAD
-    api("com.android.support:appcompat-v7:26.0.2")
-=======
     api("androidx.appcompat:appcompat:1.0.2")
->>>>>>> 14c03298
     api("com.facebook.fresco:fresco:${FRESCO_VERSION}")
     api("com.facebook.fresco:imagepipeline-okhttp3:${FRESCO_VERSION}")
     api("com.facebook.soloader:soloader:${SO_LOADER_VERSION}")
