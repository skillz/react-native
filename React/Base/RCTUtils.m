/**
 * Copyright (c) 2015-present, Facebook, Inc.
 * All rights reserved.
 *
 * This source code is licensed under the BSD-style license found in the
 * LICENSE file in the root directory of this source tree. An additional grant
 * of patent rights can be found in the PATENTS file in the same directory.
 */

#import "RCTUtils.h"

#import <mach/mach_time.h>
#import <objc/message.h>

#import <UIKit/UIKit.h>

#import <CommonCrypto/CommonCrypto.h>

#import <zlib.h>
#import <dlfcn.h>

#import "RCTAssert.h"
#import "RCTLog.h"

NSString *const RCTErrorUnspecified = @"EUNSPECIFIED";

static NSString *__nullable _RCTJSONStringifyNoRetry(id __nullable jsonObject, NSError **error)
{
  if (!jsonObject) {
    return nil;
  }

  static SEL JSONKitSelector = NULL;
  static NSSet<Class> *collectionTypes;
  static dispatch_once_t onceToken;
  dispatch_once(&onceToken, ^{
    SEL selector = NSSelectorFromString(@"JSONStringWithOptions:error:");
    if ([NSDictionary instancesRespondToSelector:selector]) {
      JSONKitSelector = selector;
      collectionTypes = [NSSet setWithObjects:
                         [NSArray class], [NSMutableArray class],
                         [NSDictionary class], [NSMutableDictionary class], nil];
    }
  });

  @try {

    // Use JSONKit if available and object is not a fragment
    if (JSONKitSelector && [collectionTypes containsObject:[jsonObject classForCoder]]) {
      return ((NSString *(*)(id, SEL, int, NSError **))objc_msgSend)(jsonObject, JSONKitSelector, 0, error);
    }

    // Use Foundation JSON method
    NSData *jsonData = [NSJSONSerialization
                        dataWithJSONObject:jsonObject options:(NSJSONWritingOptions)NSJSONReadingAllowFragments
                        error:error];

    return jsonData ? [[NSString alloc] initWithData:jsonData encoding:NSUTF8StringEncoding] : nil;
  }
  @catch (NSException *exception) {

    // Convert exception to error
    if (error) {
      *error = [NSError errorWithDomain:RCTErrorDomain code:0 userInfo:@{
        NSLocalizedDescriptionKey: exception.description ?: @""
      }];
    }
    return nil;
  }
}

NSString *__nullable RCTJSONStringify(id __nullable jsonObject, NSError **error)
{
  if (error) {
    return _RCTJSONStringifyNoRetry(jsonObject, error);
  } else {
    NSError *localError;
    NSString *json = _RCTJSONStringifyNoRetry(jsonObject, &localError);
    if (localError) {
      RCTLogError(@"RCTJSONStringify() encountered the following error: %@",
                  localError.localizedDescription);
      // Sanitize the data, then retry. This is slow, but it prevents uncaught
      // data issues from crashing in production
      return _RCTJSONStringifyNoRetry(RCTJSONClean(jsonObject), NULL);
    }
    return json;
  }
}

static id __nullable _RCTJSONParse(NSString *__nullable jsonString, BOOL mutable, NSError **error)
{
  static SEL JSONKitSelector = NULL;
  static SEL JSONKitMutableSelector = NULL;
  static dispatch_once_t onceToken;
  dispatch_once(&onceToken, ^{
    SEL selector = NSSelectorFromString(@"objectFromJSONStringWithParseOptions:error:");
    if ([NSString instancesRespondToSelector:selector]) {
      JSONKitSelector = selector;
      JSONKitMutableSelector = NSSelectorFromString(@"mutableObjectFromJSONStringWithParseOptions:error:");
    }
  });

  if (jsonString) {

    // Use JSONKit if available and string is not a fragment
    if (JSONKitSelector) {
      NSInteger length = jsonString.length;
      for (NSInteger i = 0; i < length; i++) {
        unichar c = [jsonString characterAtIndex:i];
        if (strchr("{[", c)) {
          static const int options = (1 << 2); // loose unicode
          SEL selector = mutable ? JSONKitMutableSelector : JSONKitSelector;
          return ((id (*)(id, SEL, int, NSError **))objc_msgSend)(jsonString, selector, options, error);
        }
        if (!strchr(" \r\n\t", c)) {
          break;
        }
      }
    }

    // Use Foundation JSON method
    NSData *jsonData = [jsonString dataUsingEncoding:NSUTF8StringEncoding];
    if (!jsonData) {
      jsonData = [jsonString dataUsingEncoding:NSUTF8StringEncoding allowLossyConversion:YES];
      if (jsonData) {
        RCTLogWarn(@"RCTJSONParse received the following string, which could "
                   "not be losslessly converted to UTF8 data: '%@'", jsonString);
      } else {
        NSString *errorMessage = @"RCTJSONParse received invalid UTF8 data";
        if (error) {
          *error = RCTErrorWithMessage(errorMessage);
        } else {
          RCTLogError(@"%@", errorMessage);
        }
        return nil;
      }
    }
    NSJSONReadingOptions options = NSJSONReadingAllowFragments;
    if (mutable) {
      options |= NSJSONReadingMutableContainers;
    }
    return [NSJSONSerialization JSONObjectWithData:jsonData
                                           options:options
                                             error:error];
  }
  return nil;
}

id __nullable RCTJSONParse(NSString *__nullable jsonString, NSError **error)
{
  return _RCTJSONParse(jsonString, NO, error);
}

id __nullable RCTJSONParseMutable(NSString *__nullable jsonString, NSError **error)
{
  return _RCTJSONParse(jsonString, YES, error);
}

id RCTJSONClean(id object)
{
  static dispatch_once_t onceToken;
  static NSSet<Class> *validLeafTypes;
  dispatch_once(&onceToken, ^{
    validLeafTypes = [[NSSet alloc] initWithArray:@[
      [NSString class],
      [NSMutableString class],
      [NSNumber class],
      [NSNull class],
    ]];
  });

  if ([validLeafTypes containsObject:[object classForCoder]]) {
    if ([object isKindOfClass:[NSNumber class]]) {
      return @(RCTZeroIfNaN([object doubleValue]));
    }
    if ([object isKindOfClass:[NSString class]]) {
      if ([object UTF8String] == NULL) {
        return (id)kCFNull;
      }
    }
    return object;
  }

  if ([object isKindOfClass:[NSDictionary class]]) {
    __block BOOL copy = NO;
    NSMutableDictionary<NSString *, id> *values = [[NSMutableDictionary alloc] initWithCapacity:[object count]];
    [object enumerateKeysAndObjectsUsingBlock:^(NSString *key, id item, __unused BOOL *stop) {
      id value = RCTJSONClean(item);
      values[key] = value;
      copy |= value != item;
    }];
    return copy ? values : object;
  }

  if ([object isKindOfClass:[NSArray class]]) {
    __block BOOL copy = NO;
    __block NSArray *values = object;
    [object enumerateObjectsUsingBlock:^(id item, NSUInteger idx, __unused BOOL *stop) {
      id value = RCTJSONClean(item);
      if (copy) {
        [(NSMutableArray *)values addObject:value];
      } else if (value != item) {
        // Converted value is different, so we'll need to copy the array
        values = [[NSMutableArray alloc] initWithCapacity:values.count];
        for (NSUInteger i = 0; i < idx; i++) {
          [(NSMutableArray *)values addObject:object[i]];
        }
        [(NSMutableArray *)values addObject:value];
        copy = YES;
      }
    }];
    return values;
  }

  return (id)kCFNull;
}

NSString *RCTMD5Hash(NSString *string)
{
  const char *str = string.UTF8String;
  unsigned char result[CC_MD5_DIGEST_LENGTH];
  CC_MD5(str, (CC_LONG)strlen(str), result);

  return [NSString stringWithFormat:@"%02x%02x%02x%02x%02x%02x%02x%02x%02x%02x%02x%02x%02x%02x%02x%02x",
    result[0], result[1], result[2], result[3],
    result[4], result[5], result[6], result[7],
    result[8], result[9], result[10], result[11],
    result[12], result[13], result[14], result[15]
  ];
}

BOOL RCTIsMainQueue()
{
  static void *mainQueueKey = &mainQueueKey;
  static dispatch_once_t onceToken;
  dispatch_once(&onceToken, ^{
    dispatch_queue_set_specific(dispatch_get_main_queue(),
                                mainQueueKey, mainQueueKey, NULL);
  });
  return dispatch_get_specific(mainQueueKey) == mainQueueKey;
}

void RCTExecuteOnMainQueue(dispatch_block_t block)
{
  if (RCTIsMainQueue()) {
    block();
  } else {
    dispatch_async(dispatch_get_main_queue(), ^{
      block();
    });
  }
}

void RCTExecuteOnMainThread(dispatch_block_t block, BOOL sync)
{
  if (RCTIsMainQueue()) {
    block();
  } else if (sync) {
    dispatch_sync(dispatch_get_main_queue(), ^{
      block();
    });
  } else {
    dispatch_async(dispatch_get_main_queue(), ^{
      block();
    });
  }
}

CGFloat RCTScreenScale()
{
  static CGFloat scale;
  static dispatch_once_t onceToken;
  dispatch_once(&onceToken, ^{
    RCTExecuteOnMainThread(^{
      scale = [UIScreen mainScreen].scale;
    }, YES);
  });

  return scale;
}

CGSize RCTScreenSize()
{
  // FIXME: this caches the bounds at app start, whatever those were, and then
  // doesn't update when the device is rotated. We need to find another thread-
  // safe way to get the screen size.

  static CGSize size;
  static dispatch_once_t onceToken;
  dispatch_once(&onceToken, ^{
    RCTExecuteOnMainThread(^{
      size = [UIScreen mainScreen].bounds.size;
    }, YES);
  });

  return size;
}

CGFloat RCTRoundPixelValue(CGFloat value)
{
  CGFloat scale = RCTScreenScale();
  return round(value * scale) / scale;
}

CGFloat RCTCeilPixelValue(CGFloat value)
{
  CGFloat scale = RCTScreenScale();
  return ceil(value * scale) / scale;
}

CGFloat RCTFloorPixelValue(CGFloat value)
{
  CGFloat scale = RCTScreenScale();
  return floor(value * scale) / scale;
}

CGSize RCTSizeInPixels(CGSize pointSize, CGFloat scale)
{
  return (CGSize){
    ceil(pointSize.width * scale),
    ceil(pointSize.height * scale),
  };
}

void RCTSwapClassMethods(Class cls, SEL original, SEL replacement)
{
  Method originalMethod = class_getClassMethod(cls, original);
  IMP originalImplementation = method_getImplementation(originalMethod);
  const char *originalArgTypes = method_getTypeEncoding(originalMethod);

  Method replacementMethod = class_getClassMethod(cls, replacement);
  IMP replacementImplementation = method_getImplementation(replacementMethod);
  const char *replacementArgTypes = method_getTypeEncoding(replacementMethod);

  if (class_addMethod(cls, original, replacementImplementation, replacementArgTypes)) {
    class_replaceMethod(cls, replacement, originalImplementation, originalArgTypes);
  } else {
    method_exchangeImplementations(originalMethod, replacementMethod);
  }
}

void RCTSwapInstanceMethods(Class cls, SEL original, SEL replacement)
{
  Method originalMethod = class_getInstanceMethod(cls, original);
  IMP originalImplementation = method_getImplementation(originalMethod);
  const char *originalArgTypes = method_getTypeEncoding(originalMethod);

  Method replacementMethod = class_getInstanceMethod(cls, replacement);
  IMP replacementImplementation = method_getImplementation(replacementMethod);
  const char *replacementArgTypes = method_getTypeEncoding(replacementMethod);

  if (class_addMethod(cls, original, replacementImplementation, replacementArgTypes)) {
    class_replaceMethod(cls, replacement, originalImplementation, originalArgTypes);
  } else {
    method_exchangeImplementations(originalMethod, replacementMethod);
  }
}

BOOL RCTClassOverridesClassMethod(Class cls, SEL selector)
{
  return RCTClassOverridesInstanceMethod(object_getClass(cls), selector);
}

BOOL RCTClassOverridesInstanceMethod(Class cls, SEL selector)
{
  unsigned int numberOfMethods;
  Method *methods = class_copyMethodList(cls, &numberOfMethods);
  for (unsigned int i = 0; i < numberOfMethods; i++) {
    if (method_getName(methods[i]) == selector) {
      free(methods);
      return YES;
    }
  }
  free(methods);
  return NO;
}

NSDictionary<NSString *, id> *RCTMakeError(NSString *message,
                                           id __nullable toStringify,
                                           NSDictionary<NSString *, id> *__nullable extraData)
{
  if (toStringify) {
    message = [message stringByAppendingString:[toStringify description]];
  }

  NSMutableDictionary<NSString *, id> *error = [extraData mutableCopy] ?: [NSMutableDictionary new];
  error[@"message"] = message;
  return error;
}

NSDictionary<NSString *, id> *RCTMakeAndLogError(NSString *message,
                                                 id __nullable toStringify,
                                                 NSDictionary<NSString *, id> *__nullable extraData)
{
  NSDictionary<NSString *, id> *error = RCTMakeError(message, toStringify, extraData);
  RCTLogError(@"\nError: %@", error);
  return error;
}

NSDictionary<NSString *, id> *RCTJSErrorFromNSError(NSError *error)
{
  NSString *codeWithDomain = [NSString stringWithFormat:@"E%@%zd", error.domain.uppercaseString, error.code];
  return RCTJSErrorFromCodeMessageAndNSError(codeWithDomain,
                                             error.localizedDescription,
                                             error);
}

// TODO: Can we just replace RCTMakeError with this function instead?
NSDictionary<NSString *, id> *RCTJSErrorFromCodeMessageAndNSError(NSString *code,
                                                                  NSString *message,
                                                                  NSError *__nullable error)
{
  NSString *errorMessage;
  NSArray<NSString *> *stackTrace = [NSThread callStackSymbols];
  NSMutableDictionary<NSString *, id> *errorInfo =
  [NSMutableDictionary dictionaryWithObject:stackTrace forKey:@"nativeStackIOS"];

  if (error) {
    errorMessage = error.localizedDescription ?: @"Unknown error from a native module";
    errorInfo[@"domain"] = error.domain ?: RCTErrorDomain;
  } else {
    errorMessage = @"Unknown error from a native module";
    errorInfo[@"domain"] = RCTErrorDomain;
  }
  errorInfo[@"code"] = code ?: RCTErrorUnspecified;
  // Allow for explicit overriding of the error message
  errorMessage = message ?: errorMessage;

  return RCTMakeError(errorMessage, nil, errorInfo);
}

BOOL RCTRunningInTestEnvironment(void)
{
  static BOOL isTestEnvironment = NO;
  static dispatch_once_t onceToken;
  dispatch_once(&onceToken, ^{
    isTestEnvironment = NSClassFromString(@"SenTestCase") || NSClassFromString(@"XCTest");
  });
  return isTestEnvironment;
}

BOOL RCTRunningInAppExtension(void)
{
  return [[[[NSBundle mainBundle] bundlePath] pathExtension] isEqualToString:@"appex"];
}

UIApplication *__nullable RCTSharedApplication(void)
{
  if (RCTRunningInAppExtension()) {
    return nil;
  }
  return [[UIApplication class] performSelector:@selector(sharedApplication)];
}

UIWindow *__nullable RCTKeyWindow(void)
{
  if (RCTRunningInAppExtension()) {
    return nil;
  }

  // TODO: replace with a more robust solution
  return RCTSharedApplication().keyWindow;
}

UIViewController *__nullable RCTPresentedViewController(void)
{
  if (RCTRunningInAppExtension()) {
    return nil;
  }

  UIViewController *controller = RCTKeyWindow().rootViewController;

  while (controller.presentedViewController) {
    controller = controller.presentedViewController;
  }

  return controller;
}

BOOL RCTForceTouchAvailable(void)
{
  static BOOL forceSupported;
  static dispatch_once_t onceToken;
  dispatch_once(&onceToken, ^{
    forceSupported = [UITraitCollection class] &&
    [UITraitCollection instancesRespondToSelector:@selector(forceTouchCapability)];
  });

  return forceSupported &&
    (RCTKeyWindow() ?: [UIView new]).traitCollection.forceTouchCapability == UIForceTouchCapabilityAvailable;
}

UIAlertView *__nullable RCTAlertView(NSString *title,
                                     NSString *__nullable message,
                                     id __nullable delegate,
                                     NSString *__nullable cancelButtonTitle,
                                     NSArray<NSString *> *__nullable otherButtonTitles)
{
  if (RCTRunningInAppExtension()) {
    RCTLogError(@"RCTAlertView is unavailable when running in an app extension");
    return nil;
  }

  UIAlertView *alertView = [UIAlertView new];
  alertView.title = title;
  alertView.message = message;
  alertView.delegate = delegate;
  if (cancelButtonTitle != nil) {
    [alertView addButtonWithTitle:cancelButtonTitle];
    alertView.cancelButtonIndex = 0;
  }
  for (NSString *buttonTitle in otherButtonTitles) {
    [alertView addButtonWithTitle:buttonTitle];
  }
  return alertView;
}

NSError *RCTErrorWithMessage(NSString *message)
{
  NSDictionary<NSString *, id> *errorInfo = @{NSLocalizedDescriptionKey: message};
  return [[NSError alloc] initWithDomain:RCTErrorDomain code:0 userInfo:errorInfo];
}

id RCTNullIfNil(id __nullable value)
{
  return value ?: (id)kCFNull;
}

id __nullable RCTNilIfNull(id __nullable value)
{
  return value == (id)kCFNull ? nil : value;
}

double RCTZeroIfNaN(double value)
{
  return isnan(value) || isinf(value) ? 0 : value;
}

NSURL *RCTDataURL(NSString *mimeType, NSData *data)
{
  return [NSURL URLWithString:
          [NSString stringWithFormat:@"data:%@;base64,%@", mimeType,
           [data base64EncodedStringWithOptions:(NSDataBase64EncodingOptions)0]]];
}

BOOL RCTIsGzippedData(NSData *__nullable); // exposed for unit testing purposes
BOOL RCTIsGzippedData(NSData *__nullable data)
{
  UInt8 *bytes = (UInt8 *)data.bytes;
  return (data.length >= 2 && bytes[0] == 0x1f && bytes[1] == 0x8b);
}

NSData *__nullable RCTGzipData(NSData *__nullable input, float level)
{
  if (input.length == 0 || RCTIsGzippedData(input)) {
    return input;
  }

  void *libz = dlopen("/usr/lib/libz.dylib", RTLD_LAZY);
  int (*deflateInit2_)(z_streamp, int, int, int, int, int, const char *, int) = dlsym(libz, "deflateInit2_");
  int (*deflate)(z_streamp, int) = dlsym(libz, "deflate");
  int (*deflateEnd)(z_streamp) = dlsym(libz, "deflateEnd");

  z_stream stream;
  stream.zalloc = Z_NULL;
  stream.zfree = Z_NULL;
  stream.opaque = Z_NULL;
  stream.avail_in = (uint)input.length;
  stream.next_in = (Bytef *)input.bytes;
  stream.total_out = 0;
  stream.avail_out = 0;

  static const NSUInteger RCTGZipChunkSize = 16384;

  NSMutableData *output = nil;
  int compression = (level < 0.0f)? Z_DEFAULT_COMPRESSION: (int)(roundf(level * 9));
  if (deflateInit2(&stream, compression, Z_DEFLATED, 31, 8, Z_DEFAULT_STRATEGY) == Z_OK) {
    output = [NSMutableData dataWithLength:RCTGZipChunkSize];
    while (stream.avail_out == 0) {
      if (stream.total_out >= output.length) {
        output.length += RCTGZipChunkSize;
      }
      stream.next_out = (uint8_t *)output.mutableBytes + stream.total_out;
      stream.avail_out = (uInt)(output.length - stream.total_out);
      deflate(&stream, Z_FINISH);
    }
    deflateEnd(&stream);
    output.length = stream.total_out;
  }

  dlclose(libz);

  return output;
}

NSString *__nullable  RCTBundlePathForURL(NSURL *__nullable URL)
{
  if (!URL.fileURL) {
    // Not a file path
    return nil;
  }
  NSString *path = URL.path;
  NSString *bundlePath = [[NSBundle mainBundle] resourcePath];
  if (![path hasPrefix:bundlePath]) {
    // Not a bundle-relative file
    return nil;
  }
  path = [path substringFromIndex:bundlePath.length];
  if ([path hasPrefix:@"/"]) {
    path = [path substringFromIndex:1];
  }
  return path;
}

BOOL RCTIsLocalAssetURL(NSURL *__nullable imageURL)
{
  NSString *name = RCTBundlePathForURL(imageURL);
  if (!name) {
    return NO;
  }

  NSString *extension = [name pathExtension];
  return [extension isEqualToString:@"png"] || [extension isEqualToString:@"jpg"];
}

RCT_EXTERN NSString *__nullable RCTTempFilePath(NSString *extension, NSError **error)
{
  static NSError *setupError = nil;
  static NSString *directory;
  static dispatch_once_t onceToken;
  dispatch_once(&onceToken, ^{
    directory = [NSTemporaryDirectory() stringByAppendingPathComponent:@"ReactNative"];
    // If the temporary directory already exists, we'll delete it to ensure
    // that temp files from the previous run have all been deleted. This is not
    // a security measure, it simply prevents the temp directory from using too
    // much space, as the circumstances under which iOS clears it automatically
    // are not well-defined.
    NSFileManager *fileManager = [NSFileManager new];
    if ([fileManager fileExistsAtPath:directory]) {
      [fileManager removeItemAtPath:directory error:NULL];
    }
    if (![fileManager fileExistsAtPath:directory]) {
      NSError *localError = nil;
      if (![fileManager createDirectoryAtPath:directory
                  withIntermediateDirectories:YES
                                   attributes:nil
                                        error:&localError]) {
        // This is bad
        RCTLogError(@"Failed to create temporary directory: %@", localError);
        setupError = localError;
        directory = nil;
      }
    }
  });

  if (!directory || setupError) {
    if (error) {
      *error = setupError;
    }
    return nil;
  }

  // Append a unique filename
  NSString *filename = [NSUUID new].UUIDString;
  if (extension) {
    filename = [filename stringByAppendingPathExtension:extension];
  }
  return [directory stringByAppendingPathComponent:filename];
}

static void RCTGetRGBAColorComponents(CGColorRef color, CGFloat rgba[4])
{
  CGColorSpaceModel model = CGColorSpaceGetModel(CGColorGetColorSpace(color));
  const CGFloat *components = CGColorGetComponents(color);
  switch (model)
  {
    case kCGColorSpaceModelMonochrome:
    {
      rgba[0] = components[0];
      rgba[1] = components[0];
      rgba[2] = components[0];
      rgba[3] = components[1];
      break;
    }
    case kCGColorSpaceModelRGB:
    {
      rgba[0] = components[0];
      rgba[1] = components[1];
      rgba[2] = components[2];
      rgba[3] = components[3];
      break;
    }
    case kCGColorSpaceModelCMYK:
    case kCGColorSpaceModelDeviceN:
    case kCGColorSpaceModelIndexed:
    case kCGColorSpaceModelLab:
    case kCGColorSpaceModelPattern:
    case kCGColorSpaceModelUnknown:
    {

#ifdef RCT_DEBUG
      //unsupported format
      RCTLogError(@"Unsupported color model: %i", model);
#endif

      rgba[0] = 0.0;
      rgba[1] = 0.0;
      rgba[2] = 0.0;
      rgba[3] = 1.0;
      break;
    }
  }
}

NSString *RCTColorToHexString(CGColorRef color)
{
  CGFloat rgba[4];
  RCTGetRGBAColorComponents(color, rgba);
  uint8_t r = rgba[0]*255;
  uint8_t g = rgba[1]*255;
  uint8_t b = rgba[2]*255;
  uint8_t a = rgba[3]*255;
  if (a < 255) {
    return [NSString stringWithFormat:@"#%02x%02x%02x%02x", r, g, b, a];
  } else {
    return [NSString stringWithFormat:@"#%02x%02x%02x", r, g, b];
  }
}

// (https://github.com/0xced/XCDFormInputAccessoryView/blob/master/XCDFormInputAccessoryView/XCDFormInputAccessoryView.m#L10-L14)
NSString *RCTUIKitLocalizedString(NSString *string)
{
  NSBundle *UIKitBundle = [NSBundle bundleForClass:[UIApplication class]];
  return UIKitBundle ? [UIKitBundle localizedStringForKey:string value:string table:nil] : string;
}

NSString *__nullable RCTGetURLQueryParam(NSURL *__nullable URL, NSString *param)
{
  RCTAssertParam(param);
  if (!URL) {
    return nil;
  }
  NSURLComponents *components = [NSURLComponents componentsWithURL:URL
                                           resolvingAgainstBaseURL:YES];

  // TODO: use NSURLComponents.queryItems once we drop support for iOS 7
  for (NSString *item in [components.percentEncodedQuery componentsSeparatedByString:@"&"].reverseObjectEnumerator) {
    NSArray *keyValue = [item componentsSeparatedByString:@"="];
    NSString *key = [keyValue.firstObject stringByRemovingPercentEncoding];
    if ([key isEqualToString:param]) {
      return [keyValue.lastObject stringByRemovingPercentEncoding];
    }
  }
  return nil;
}

NSURL *__nullable RCTURLByReplacingQueryParam(NSURL *__nullable URL, NSString *param, NSString *__nullable value)
{
  RCTAssertParam(param);
  if (!URL) {
    return nil;
  }
  NSURLComponents *components = [NSURLComponents componentsWithURL:URL
                                           resolvingAgainstBaseURL:YES];

  // TODO: use NSURLComponents.queryItems once we drop support for iOS 7

  // Unhelpfully, iOS doesn't provide this set as a constant
  static NSCharacterSet *URLParamCharacterSet;
  static dispatch_once_t onceToken;
  dispatch_once(&onceToken, ^{
    NSMutableCharacterSet *characterSet = [NSMutableCharacterSet new];
    [characterSet formUnionWithCharacterSet:[NSCharacterSet URLQueryAllowedCharacterSet]];
    [characterSet removeCharactersInString:@"&=?"];
    URLParamCharacterSet = [characterSet copy];
  });

  NSString *encodedParam =
  [param stringByAddingPercentEncodingWithAllowedCharacters:URLParamCharacterSet];

  __block NSInteger paramIndex = NSNotFound;
  NSMutableArray *queryItems = [[components.percentEncodedQuery componentsSeparatedByString:@"&"] mutableCopy];
  [queryItems enumerateObjectsWithOptions:NSEnumerationReverse usingBlock:
   ^(NSString *item, NSUInteger i, BOOL *stop) {
     NSArray *keyValue = [item componentsSeparatedByString:@"="];
     if ([keyValue.firstObject isEqualToString:encodedParam]) {
       paramIndex = i;
       *stop = YES;
     }
   }];

<<<<<<< HEAD
  NSString *encodedValue =
  [value stringByAddingPercentEncodingWithAllowedCharacters:URLParamCharacterSet];

  NSString *newItem = [encodedParam stringByAppendingFormat:@"=%@", encodedValue];
  if (paramIndex == NSNotFound) {
    [queryItems addObject:newItem];
=======
  if (!value) {
    if (paramIndex != NSNotFound) {
      [queryItems removeObjectAtIndex:paramIndex];
    }
>>>>>>> 8b7323c4
  } else {
    NSString *encodedValue =
    [value stringByAddingPercentEncodingWithAllowedCharacters:URLParamCharacterSet];

    NSString *newItem = [encodedParam stringByAppendingFormat:@"=%@", encodedValue];
    if (paramIndex == NSNotFound) {
      [queryItems addObject:newItem];
    } else {
      [queryItems replaceObjectAtIndex:paramIndex withObject:newItem];
    }
  }
  components.percentEncodedQuery = [queryItems componentsJoinedByString:@"&"];
  return components.URL;
}<|MERGE_RESOLUTION|>--- conflicted
+++ resolved
@@ -789,19 +789,10 @@
      }
    }];
 
-<<<<<<< HEAD
-  NSString *encodedValue =
-  [value stringByAddingPercentEncodingWithAllowedCharacters:URLParamCharacterSet];
-
-  NSString *newItem = [encodedParam stringByAppendingFormat:@"=%@", encodedValue];
-  if (paramIndex == NSNotFound) {
-    [queryItems addObject:newItem];
-=======
   if (!value) {
     if (paramIndex != NSNotFound) {
       [queryItems removeObjectAtIndex:paramIndex];
     }
->>>>>>> 8b7323c4
   } else {
     NSString *encodedValue =
     [value stringByAddingPercentEncodingWithAllowedCharacters:URLParamCharacterSet];
