/**
 * Copyright (c) 2015-present, Facebook, Inc.
 * All rights reserved.
 *
 * This source code is licensed under the BSD-style license found in the
 * LICENSE file in the root directory of this source tree. An additional grant
 * of patent rights can be found in the PATENTS file in the same directory.
 */

#import "RCTUtils.h"

#import <mach/mach_time.h>
#import <objc/message.h>

#import <UIKit/UIKit.h>

#import <CommonCrypto/CommonCrypto.h>

#import <zlib.h>
#import <dlfcn.h>

#import "RCTLog.h"

NSString *const RCTErrorUnspecified = @"EUNSPECIFIED";

NSString *RCTJSONStringify(id jsonObject, NSError **error)
{
  static SEL JSONKitSelector = NULL;
  static NSSet<Class> *collectionTypes;
  static dispatch_once_t onceToken;
  dispatch_once(&onceToken, ^{
    SEL selector = NSSelectorFromString(@"JSONStringWithOptions:error:");
    if ([NSDictionary instancesRespondToSelector:selector]) {
      JSONKitSelector = selector;
      collectionTypes = [NSSet setWithObjects:
                         [NSArray class], [NSMutableArray class],
                         [NSDictionary class], [NSMutableDictionary class], nil];
    }
  });

  // Use JSONKit if available and object is not a fragment
  if (JSONKitSelector && [collectionTypes containsObject:[jsonObject classForCoder]]) {
    return ((NSString *(*)(id, SEL, int, NSError **))objc_msgSend)(jsonObject, JSONKitSelector, 0, error);
  }

  // Use Foundation JSON method
  NSData *jsonData = [NSJSONSerialization
                      dataWithJSONObject:jsonObject
                      options:(NSJSONWritingOptions)NSJSONReadingAllowFragments
                      error:error];
  return jsonData ? [[NSString alloc] initWithData:jsonData encoding:NSUTF8StringEncoding] : nil;
}

static id _RCTJSONParse(NSString *jsonString, BOOL mutable, NSError **error)
{
  static SEL JSONKitSelector = NULL;
  static SEL JSONKitMutableSelector = NULL;
  static dispatch_once_t onceToken;
  dispatch_once(&onceToken, ^{
    SEL selector = NSSelectorFromString(@"objectFromJSONStringWithParseOptions:error:");
    if ([NSString instancesRespondToSelector:selector]) {
      JSONKitSelector = selector;
      JSONKitMutableSelector = NSSelectorFromString(@"mutableObjectFromJSONStringWithParseOptions:error:");
    }
  });

  if (jsonString) {

    // Use JSONKit if available and string is not a fragment
    if (JSONKitSelector) {
      NSInteger length = jsonString.length;
      for (NSInteger i = 0; i < length; i++) {
        unichar c = [jsonString characterAtIndex:i];
        if (strchr("{[", c)) {
          static const int options = (1 << 2); // loose unicode
          SEL selector = mutable ? JSONKitMutableSelector : JSONKitSelector;
          return ((id (*)(id, SEL, int, NSError **))objc_msgSend)(jsonString, selector, options, error);
        }
        if (!strchr(" \r\n\t", c)) {
          break;
        }
      }
    }

    // Use Foundation JSON method
    NSData *jsonData = [jsonString dataUsingEncoding:NSUTF8StringEncoding];
    if (!jsonData) {
      jsonData = [jsonString dataUsingEncoding:NSUTF8StringEncoding allowLossyConversion:YES];
      if (jsonData) {
        RCTLogWarn(@"RCTJSONParse received the following string, which could "
                   "not be losslessly converted to UTF8 data: '%@'", jsonString);
      } else {
        NSString *errorMessage = @"RCTJSONParse received invalid UTF8 data";
        if (error) {
          *error = RCTErrorWithMessage(errorMessage);
        } else {
          RCTLogError(@"%@", errorMessage);
        }
        return nil;
      }
    }
    NSJSONReadingOptions options = NSJSONReadingAllowFragments;
    if (mutable) {
      options |= NSJSONReadingMutableContainers;
    }
    return [NSJSONSerialization JSONObjectWithData:jsonData
                                           options:options
                                             error:error];
  }
  return nil;
}

id RCTJSONParse(NSString *jsonString, NSError **error)
{
  return _RCTJSONParse(jsonString, NO, error);
}

id RCTJSONParseMutable(NSString *jsonString, NSError **error)
{
  return _RCTJSONParse(jsonString, YES, error);
}

id RCTJSONClean(id object)
{
  static dispatch_once_t onceToken;
  static NSSet<Class> *validLeafTypes;
  dispatch_once(&onceToken, ^{
    validLeafTypes = [[NSSet alloc] initWithArray:@[
      [NSString class],
      [NSMutableString class],
      [NSNumber class],
      [NSNull class],
    ]];
  });

  if ([validLeafTypes containsObject:[object classForCoder]]) {
    return object;
  }

  if ([object isKindOfClass:[NSDictionary class]]) {
    __block BOOL copy = NO;
    NSMutableDictionary<NSString *, id> *values = [[NSMutableDictionary alloc] initWithCapacity:[object count]];
    [object enumerateKeysAndObjectsUsingBlock:^(NSString *key, id item, __unused BOOL *stop) {
      id value = RCTJSONClean(item);
      values[key] = value;
      copy |= value != item;
    }];
    return copy ? values : object;
  }

  if ([object isKindOfClass:[NSArray class]]) {
    __block BOOL copy = NO;
    __block NSArray *values = object;
    [object enumerateObjectsUsingBlock:^(id item, NSUInteger idx, __unused BOOL *stop) {
      id value = RCTJSONClean(item);
      if (copy) {
        [(NSMutableArray *)values addObject:value];
      } else if (value != item) {
        // Converted value is different, so we'll need to copy the array
        values = [[NSMutableArray alloc] initWithCapacity:values.count];
        for (NSUInteger i = 0; i < idx; i++) {
          [(NSMutableArray *)values addObject:object[i]];
        }
        [(NSMutableArray *)values addObject:value];
        copy = YES;
      }
    }];
    return values;
  }

  return (id)kCFNull;
}

NSString *RCTMD5Hash(NSString *string)
{
  const char *str = string.UTF8String;
  unsigned char result[CC_MD5_DIGEST_LENGTH];
  CC_MD5(str, (CC_LONG)strlen(str), result);

  return [NSString stringWithFormat:@"%02x%02x%02x%02x%02x%02x%02x%02x%02x%02x%02x%02x%02x%02x%02x%02x",
    result[0], result[1], result[2], result[3],
    result[4], result[5], result[6], result[7],
    result[8], result[9], result[10], result[11],
    result[12], result[13], result[14], result[15]
  ];
}

void RCTExecuteOnMainThread(dispatch_block_t block, BOOL sync)
{
  if ([NSThread isMainThread]) {
    block();
  } else if (sync) {
    dispatch_sync(dispatch_get_main_queue(), ^{
      block();
    });
  } else {
    dispatch_async(dispatch_get_main_queue(), ^{
      block();
    });
  }
}

CGFloat RCTScreenScale()
{
  static CGFloat scale;
  static dispatch_once_t onceToken;
  dispatch_once(&onceToken, ^{
    RCTExecuteOnMainThread(^{
      scale = [UIScreen mainScreen].scale;
    }, YES);
  });

  return scale;
}

CGSize RCTScreenSize()
{
  static CGSize size;
  static dispatch_once_t onceToken;
  dispatch_once(&onceToken, ^{
    RCTExecuteOnMainThread(^{
      size = [UIScreen mainScreen].bounds.size;
    }, YES);
  });

  return size;
}

CGFloat RCTRoundPixelValue(CGFloat value)
{
  CGFloat scale = RCTScreenScale();
  return round(value * scale) / scale;
}

CGFloat RCTCeilPixelValue(CGFloat value)
{
  CGFloat scale = RCTScreenScale();
  return ceil(value * scale) / scale;
}

CGFloat RCTFloorPixelValue(CGFloat value)
{
  CGFloat scale = RCTScreenScale();
  return floor(value * scale) / scale;
}

void RCTSwapClassMethods(Class cls, SEL original, SEL replacement)
{
  Method originalMethod = class_getClassMethod(cls, original);
  IMP originalImplementation = method_getImplementation(originalMethod);
  const char *originalArgTypes = method_getTypeEncoding(originalMethod);

  Method replacementMethod = class_getClassMethod(cls, replacement);
  IMP replacementImplementation = method_getImplementation(replacementMethod);
  const char *replacementArgTypes = method_getTypeEncoding(replacementMethod);

  if (class_addMethod(cls, original, replacementImplementation, replacementArgTypes)) {
    class_replaceMethod(cls, replacement, originalImplementation, originalArgTypes);
  } else {
    method_exchangeImplementations(originalMethod, replacementMethod);
  }
}

void RCTSwapInstanceMethods(Class cls, SEL original, SEL replacement)
{
  Method originalMethod = class_getInstanceMethod(cls, original);
  IMP originalImplementation = method_getImplementation(originalMethod);
  const char *originalArgTypes = method_getTypeEncoding(originalMethod);

  Method replacementMethod = class_getInstanceMethod(cls, replacement);
  IMP replacementImplementation = method_getImplementation(replacementMethod);
  const char *replacementArgTypes = method_getTypeEncoding(replacementMethod);

  if (class_addMethod(cls, original, replacementImplementation, replacementArgTypes)) {
    class_replaceMethod(cls, replacement, originalImplementation, originalArgTypes);
  } else {
    method_exchangeImplementations(originalMethod, replacementMethod);
  }
}

BOOL RCTClassOverridesClassMethod(Class cls, SEL selector)
{
  return RCTClassOverridesInstanceMethod(object_getClass(cls), selector);
}

BOOL RCTClassOverridesInstanceMethod(Class cls, SEL selector)
{
  unsigned int numberOfMethods;
  Method *methods = class_copyMethodList(cls, &numberOfMethods);
  for (unsigned int i = 0; i < numberOfMethods; i++) {
    if (method_getName(methods[i]) == selector) {
      free(methods);
      return YES;
    }
  }
  free(methods);
  return NO;
}

NSDictionary<NSString *, id> *RCTMakeError(NSString *message, id toStringify, NSDictionary<NSString *, id> *extraData)
{
  if (toStringify) {
    message = [message stringByAppendingString:[toStringify description]];
  }

  NSMutableDictionary<NSString *, id> *error = [NSMutableDictionary dictionaryWithDictionary:extraData];
  error[@"message"] = message;
  return error;
}

NSDictionary<NSString *, id> *RCTMakeAndLogError(NSString *message, id toStringify, NSDictionary<NSString *, id> *extraData)
{
  NSDictionary<NSString *, id> *error = RCTMakeError(message, toStringify, extraData);
  RCTLogError(@"\nError: %@", error);
  return error;
}

NSDictionary<NSString *, id> *RCTJSErrorFromNSError(NSError *error)
{
  return RCTJSErrorFromCodeMessageAndNSError(RCTErrorUnspecified, nil, error);
}

// TODO: Can we just replace RCTMakeError with this function instead?
NSDictionary<NSString *, id> *RCTJSErrorFromCodeMessageAndNSError(NSString *code, NSString *message, NSError *error)
{
  NSString *errorMessage;
  NSArray<NSString *> *stackTrace = [NSThread callStackSymbols];
  NSMutableDictionary<NSString *, id> *errorInfo =
  [NSMutableDictionary dictionaryWithObject:stackTrace forKey:@"nativeStackIOS"];

  if (error) {
    errorMessage = error.localizedDescription ?: @"Unknown error from a native module";
    errorInfo[@"domain"] = error.domain ?: RCTErrorDomain;
  } else {
    errorMessage = @"Unknown error from a native module";
    errorInfo[@"domain"] = RCTErrorDomain;
  }
  errorInfo[@"code"] = code ?: RCTErrorUnspecified;
  // Allow for explicit overriding of the error message
  errorMessage = message ?: errorMessage;

  return RCTMakeError(errorMessage, nil, errorInfo);
}


BOOL RCTRunningInTestEnvironment(void)
{
  static BOOL isTestEnvironment = NO;
  static dispatch_once_t onceToken;
  dispatch_once(&onceToken, ^{
    isTestEnvironment = NSClassFromString(@"SenTestCase") || NSClassFromString(@"XCTest");
  });
  return isTestEnvironment;
}

BOOL RCTRunningInAppExtension(void)
{
  return [[[[NSBundle mainBundle] bundlePath] pathExtension] isEqualToString:@"appex"];
}

UIApplication *RCTSharedApplication(void)
{
  if (RCTRunningInAppExtension()) {
    return nil;
  }
  return [[UIApplication class] performSelector:@selector(sharedApplication)];
}

UIWindow *RCTKeyWindow(void)
{
  if (RCTRunningInAppExtension()) {
    return nil;
  }

  // TODO: replace with a more robust solution
  return RCTSharedApplication().keyWindow;
}

UIAlertView *RCTAlertView(NSString *title,
                          NSString *message,
                          id delegate,
                          NSString *cancelButtonTitle,
                          NSArray<NSString *> *otherButtonTitles)
{
  if (RCTRunningInAppExtension()) {
    RCTLogError(@"RCTAlertView is unavailable when running in an app extension");
    return nil;
  }

  UIAlertView *alertView = [UIAlertView new];
  alertView.title = title;
  alertView.message = message;
  alertView.delegate = delegate;
  if (cancelButtonTitle != nil) {
    [alertView addButtonWithTitle:cancelButtonTitle];
    alertView.cancelButtonIndex = 0;
  }
  for (NSString *buttonTitle in otherButtonTitles) {
    [alertView addButtonWithTitle:buttonTitle];
  }
  return alertView;
}

BOOL RCTImageHasAlpha(CGImageRef image)
{
  switch (CGImageGetAlphaInfo(image)) {
    case kCGImageAlphaNone:
    case kCGImageAlphaNoneSkipLast:
    case kCGImageAlphaNoneSkipFirst:
      return NO;
    default:
      return YES;
  }
}

NSError *RCTErrorWithMessage(NSString *message)
{
  NSDictionary<NSString *, id> *errorInfo = @{NSLocalizedDescriptionKey: message};
  return [[NSError alloc] initWithDomain:RCTErrorDomain code:0 userInfo:errorInfo];
}

id RCTNullIfNil(id value)
{
  return value ?: (id)kCFNull;
}

id RCTNilIfNull(id value)
{
  return value == (id)kCFNull ? nil : value;
}

RCT_EXTERN double RCTZeroIfNaN(double value)
{
  return isnan(value) || isinf(value) ? 0 : value;
}

NSURL *RCTDataURL(NSString *mimeType, NSData *data)
{
  return [NSURL URLWithString:
          [NSString stringWithFormat:@"data:%@;base64,%@", mimeType,
           [data base64EncodedStringWithOptions:(NSDataBase64EncodingOptions)0]]];
}

BOOL RCTIsGzippedData(NSData *); // exposed for unit testing purposes
BOOL RCTIsGzippedData(NSData *data)
{
  UInt8 *bytes = (UInt8 *)data.bytes;
  return (data.length >= 2 && bytes[0] == 0x1f && bytes[1] == 0x8b);
}

NSData *RCTGzipData(NSData *input, float level)
{
  if (input.length == 0 || RCTIsGzippedData(input)) {
    return input;
  }

  void *libz = dlopen("/usr/lib/libz.dylib", RTLD_LAZY);
  int (*deflateInit2_)(z_streamp, int, int, int, int, int, const char *, int) = dlsym(libz, "deflateInit2_");
  int (*deflate)(z_streamp, int) = dlsym(libz, "deflate");
  int (*deflateEnd)(z_streamp) = dlsym(libz, "deflateEnd");

  z_stream stream;
  stream.zalloc = Z_NULL;
  stream.zfree = Z_NULL;
  stream.opaque = Z_NULL;
  stream.avail_in = (uint)input.length;
  stream.next_in = (Bytef *)input.bytes;
  stream.total_out = 0;
  stream.avail_out = 0;

  static const NSUInteger RCTGZipChunkSize = 16384;

  NSMutableData *output = nil;
  int compression = (level < 0.0f)? Z_DEFAULT_COMPRESSION: (int)(roundf(level * 9));
  if (deflateInit2(&stream, compression, Z_DEFLATED, 31, 8, Z_DEFAULT_STRATEGY) == Z_OK) {
    output = [NSMutableData dataWithLength:RCTGZipChunkSize];
    while (stream.avail_out == 0) {
      if (stream.total_out >= output.length) {
        output.length += RCTGZipChunkSize;
      }
      stream.next_out = (uint8_t *)output.mutableBytes + stream.total_out;
      stream.avail_out = (uInt)(output.length - stream.total_out);
      deflate(&stream, Z_FINISH);
    }
    deflateEnd(&stream);
    output.length = stream.total_out;
  }

  dlclose(libz);

  return output;
}

NSString *RCTBundlePathForURL(NSURL *URL)
{
  if (!URL.fileURL) {
    // Not a file path
    return nil;
  }
  NSString *path = URL.path;
  NSString *bundlePath = [[NSBundle mainBundle] resourcePath];
  if (![path hasPrefix:bundlePath]) {
    // Not a bundle-relative file
    return nil;
  }
  path = [path substringFromIndex:bundlePath.length];
  if ([path hasPrefix:@"/"]) {
    path = [path substringFromIndex:1];
  }
  return path;
}

BOOL RCTIsXCAssetURL(NSURL *imageURL)
{
  NSString *name = RCTBundlePathForURL(imageURL);
  if (name.pathComponents.count != 1) {
    // URL is invalid, or is a file path, not an XCAsset identifier
    return NO;
  }
  NSString *extension = [name pathExtension];
  if (extension.length && ![extension isEqualToString:@"png"]) {
    // Not a png
    return NO;
  }
  extension = extension.length ? nil : @"png";
  if ([[NSBundle mainBundle] pathForResource:name ofType:extension]) {
    // File actually exists in bundle, so is not an XCAsset
    return NO;
  }
  return YES;
}

static void RCTGetRGBAColorComponents(CGColorRef color, CGFloat rgba[4])
{
  CGColorSpaceModel model = CGColorSpaceGetModel(CGColorGetColorSpace(color));
  const CGFloat *components = CGColorGetComponents(color);
  switch (model)
  {
    case kCGColorSpaceModelMonochrome:
    {
      rgba[0] = components[0];
      rgba[1] = components[0];
      rgba[2] = components[0];
      rgba[3] = components[1];
      break;
    }
    case kCGColorSpaceModelRGB:
    {
      rgba[0] = components[0];
      rgba[1] = components[1];
      rgba[2] = components[2];
      rgba[3] = components[3];
      break;
    }
    case kCGColorSpaceModelCMYK:
    case kCGColorSpaceModelDeviceN:
    case kCGColorSpaceModelIndexed:
    case kCGColorSpaceModelLab:
    case kCGColorSpaceModelPattern:
    case kCGColorSpaceModelUnknown:
    {

#ifdef RCT_DEBUG
      //unsupported format
      RCTLogError(@"Unsupported color model: %i", model);
#endif

      rgba[0] = 0.0;
      rgba[1] = 0.0;
      rgba[2] = 0.0;
      rgba[3] = 1.0;
      break;
    }
  }
}

NSString *RCTColorToHexString(CGColorRef color)
{
  CGFloat rgba[4];
  RCTGetRGBAColorComponents(color, rgba);
  uint8_t r = rgba[0]*255;
  uint8_t g = rgba[1]*255;
  uint8_t b = rgba[2]*255;
  uint8_t a = rgba[3]*255;
  if (a < 255) {
    return [NSString stringWithFormat:@"#%02x%02x%02x%02x", r, g, b, a];
  } else {
    return [NSString stringWithFormat:@"#%02x%02x%02x", r, g, b];
  }
}

// (https://github.com/0xced/XCDFormInputAccessoryView/blob/master/XCDFormInputAccessoryView/XCDFormInputAccessoryView.m#L10-L14)
NSString *RCTUIKitLocalizedString(NSString *string)
{
  NSBundle *UIKitBundle = [NSBundle bundleForClass:[UIApplication class]];
  return UIKitBundle ? [UIKitBundle localizedStringForKey:string value:string table:nil] : string;
}

NSString *RCTGetURLQueryParam(NSURL *URL, NSString *param)
{
  RCTAssertParam(param);
  if (!URL) {
    return nil;
  }
  NSURLComponents *components = [NSURLComponents componentsWithURL:URL
                                           resolvingAgainstBaseURL:YES];

  // TODO: use NSURLComponents.queryItems once we drop support for iOS 7
  for (NSString *item in [components.percentEncodedQuery componentsSeparatedByString:@"&"].reverseObjectEnumerator) {
    NSArray *keyValue = [item componentsSeparatedByString:@"="];
    NSString *key = [keyValue.firstObject stringByRemovingPercentEncoding];
    if ([key isEqualToString:param]) {
      return [keyValue.lastObject stringByRemovingPercentEncoding];
    }
  }
  return nil;
}

NSURL *RCTURLByReplacingQueryParam(NSURL *URL, NSString *param, NSString *value)
{
  RCTAssertParam(param);
  if (!URL) {
    return nil;
  }
  NSURLComponents *components = [NSURLComponents componentsWithURL:URL
                                           resolvingAgainstBaseURL:YES];

  // TODO: use NSURLComponents.queryItems once we drop support for iOS 7

  // Unhelpfully, iOS doesn't provide this set as a constant
  static NSCharacterSet *URLParamCharacterSet;
  static dispatch_once_t onceToken;
  dispatch_once(&onceToken, ^{
    NSMutableCharacterSet *characterSet = [NSMutableCharacterSet new];
    [characterSet formUnionWithCharacterSet:[NSCharacterSet URLQueryAllowedCharacterSet]];
    [characterSet removeCharactersInString:@"&=?"];
    URLParamCharacterSet = [characterSet copy];
  });

  NSString *encodedParam =
  [param stringByAddingPercentEncodingWithAllowedCharacters:URLParamCharacterSet];

  __block NSInteger paramIndex = NSNotFound;
  NSMutableArray *queryItems = [[components.percentEncodedQuery componentsSeparatedByString:@"&"] mutableCopy];
  [queryItems enumerateObjectsWithOptions:NSEnumerationReverse usingBlock:
   ^(NSString *item, NSUInteger i, BOOL *stop) {
     NSArray *keyValue = [item componentsSeparatedByString:@"="];
     if ([keyValue.firstObject isEqualToString:encodedParam]) {
       paramIndex = i;
       *stop = YES;
     }
   }];

<<<<<<< HEAD
  NSString *encodedValue =
  [value stringByAddingPercentEncodingWithAllowedCharacters:URLParamCharacterSet];

  NSString *newItem = [encodedParam stringByAppendingFormat:@"=%@", encodedValue];
  if (paramIndex == NSNotFound) {
    [queryItems addObject:newItem];
=======
  if (!value) {
    if (paramIndex != NSNotFound) {
      [queryItems removeObjectAtIndex:paramIndex];
    }
>>>>>>> 5f65310c
  } else {
    NSString *encodedValue =
    [value stringByAddingPercentEncodingWithAllowedCharacters:URLParamCharacterSet];

    NSString *newItem = [encodedParam stringByAppendingFormat:@"=%@", encodedValue];
    if (paramIndex == NSNotFound) {
      [queryItems addObject:newItem];
    } else {
      [queryItems replaceObjectAtIndex:paramIndex withObject:newItem];
    }
  }
  components.percentEncodedQuery = [queryItems componentsJoinedByString:@"&"];
  return components.URL;
}<|MERGE_RESOLUTION|>--- conflicted
+++ resolved
@@ -651,19 +651,10 @@
      }
    }];
 
-<<<<<<< HEAD
-  NSString *encodedValue =
-  [value stringByAddingPercentEncodingWithAllowedCharacters:URLParamCharacterSet];
-
-  NSString *newItem = [encodedParam stringByAppendingFormat:@"=%@", encodedValue];
-  if (paramIndex == NSNotFound) {
-    [queryItems addObject:newItem];
-=======
   if (!value) {
     if (paramIndex != NSNotFound) {
       [queryItems removeObjectAtIndex:paramIndex];
     }
->>>>>>> 5f65310c
   } else {
     NSString *encodedValue =
     [value stringByAddingPercentEncodingWithAllowedCharacters:URLParamCharacterSet];
