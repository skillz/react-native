--- conflicted
+++ resolved
@@ -753,13 +753,6 @@
 
   if (!image) {
     // Attempt to load from the file system
-<<<<<<< HEAD
-    NSString *filePath = [NSString stringWithUTF8String:[imageURL fileSystemRepresentation]];
-    if (filePath.pathExtension.length == 0) {
-      filePath = [filePath stringByAppendingPathExtension:@"png"];
-    }
-    image = [UIImage imageWithContentsOfFile:filePath];
-=======
     const char* fileSystemCString = [imageURL fileSystemRepresentation];
     if (fileSystemCString != NULL) {
       NSString *filePath = [NSString stringWithUTF8String:fileSystemCString];
@@ -768,7 +761,6 @@
       }
       image = [UIImage imageWithContentsOfFile:filePath];
     }
->>>>>>> 14c03298
   }
 
   if (!image && !bundle) {
