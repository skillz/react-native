/**
 * Copyright (c) 2015-present, Facebook, Inc.
 * All rights reserved.
 *
 * This source code is licensed under the BSD-style license found in the
 * LICENSE file in the root directory of this source tree. An additional grant
 * of patent rights can be found in the PATENTS file in the same directory.
 */

#import <Foundation/Foundation.h>

#import "RCTAssert.h"
#import "RCTBridge.h"
#import "RCTBridge+Private.h"
#import "RCTBridgeMethod.h"
#import "RCTConvert.h"
#import "RCTJSCExecutor.h"
#import "RCTFrameUpdate.h"
#import "RCTJavaScriptLoader.h"
#import "RCTLog.h"
#import "RCTModuleData.h"
#import "RCTPerformanceLogger.h"
#import "RCTProfile.h"
#import "RCTSourceCode.h"
#import "RCTUtils.h"

#define RCTAssertJSThread() \
  RCTAssert(![NSStringFromClass([_javaScriptExecutor class]) isEqualToString:@"RCTJSCExecutor"] || \
              [[[NSThread currentThread] name] isEqualToString:@"com.facebook.React.JavaScript"], \
            @"This method must be called on JS thread")

/**
 * Must be kept in sync with `MessageQueue.js`.
 */
typedef NS_ENUM(NSUInteger, RCTBridgeFields) {
  RCTBridgeFieldRequestModuleIDs = 0,
  RCTBridgeFieldMethodIDs,
  RCTBridgeFieldParamss,
};

RCT_EXTERN NSArray<Class> *RCTGetModuleClasses(void);

@interface RCTBatchedBridge : RCTBridge

@property (nonatomic, weak) RCTBridge *parentBridge;

@end

@implementation RCTBatchedBridge
{
  BOOL _loading;
  BOOL _valid;
  BOOL _wasBatchActive;
  __weak id<RCTJavaScriptExecutor> _javaScriptExecutor;
  NSMutableArray<dispatch_block_t> *_pendingCalls;
  NSMutableDictionary<NSString *, RCTModuleData *> *_moduleDataByName;
  NSArray<RCTModuleData *> *_moduleDataByID;
  NSDictionary<NSString *, id<RCTBridgeModule>> *_modulesByName_DEPRECATED;
  NSArray<Class> *_moduleClassesByID;
  CADisplayLink *_jsDisplayLink;
  NSMutableSet<RCTModuleData *> *_frameUpdateObservers;

  // Bridge startup stats (TODO: capture in perf logger)
  NSUInteger _syncInitializedModules;
  NSUInteger _asyncInitializedModules;
}

- (instancetype)initWithParentBridge:(RCTBridge *)bridge
{
  RCTAssertMainThread();
  RCTAssertParam(bridge);

  if ((self = [super initWithBundleURL:bridge.bundleURL
                        moduleProvider:bridge.moduleProvider
                         launchOptions:bridge.launchOptions])) {

    _parentBridge = bridge;

    /**
     * Set Initial State
     */
    _valid = YES;
    _loading = YES;
    _pendingCalls = [NSMutableArray new];
    _frameUpdateObservers = [NSMutableSet new];
    _jsDisplayLink = [CADisplayLink displayLinkWithTarget:self selector:@selector(_jsThreadUpdate:)];

    [RCTBridge setCurrentBridge:self];

    [[NSNotificationCenter defaultCenter]
     postNotificationName:RCTJavaScriptWillStartLoadingNotification
     object:_parentBridge userInfo:@{@"bridge": self}];

    [self start];
  }
  return self;
}

- (void)start
{
  dispatch_queue_t bridgeQueue = dispatch_queue_create("com.facebook.react.RCTBridgeQueue", DISPATCH_QUEUE_CONCURRENT);

  dispatch_group_t initModulesAndLoadSource = dispatch_group_create();

  // Asynchronously load source code
  dispatch_group_enter(initModulesAndLoadSource);
  __weak RCTBatchedBridge *weakSelf = self;
  __block NSData *sourceCode;
  [self loadSource:^(NSError *error, NSData *source) {
    if (error) {
      dispatch_async(dispatch_get_main_queue(), ^{
        [weakSelf stopLoadingWithError:error];
      });
    }

    sourceCode = source;
    dispatch_group_leave(initModulesAndLoadSource);
  }];

  // Synchronously initialize all native modules that cannot be loaded lazily
  [self initModules];

#if RCT_DEBUG
  _syncInitializedModules = [[_moduleDataByID valueForKeyPath:@"@sum.hasInstance"] integerValue];
#endif

  if (RCTProfileIsProfiling()) {
    // Depends on moduleDataByID being loaded
    RCTProfileHookModules(self);
  }

  __block NSString *config;
  dispatch_group_enter(initModulesAndLoadSource);
  dispatch_async(bridgeQueue, ^{
    dispatch_group_t setupJSExecutorAndModuleConfig = dispatch_group_create();

    // Asynchronously initialize the JS executor
    dispatch_group_async(setupJSExecutorAndModuleConfig, bridgeQueue, ^{
      [weakSelf setUpExecutor];
    });

    // Asynchronously gather the module config
    dispatch_group_async(setupJSExecutorAndModuleConfig, bridgeQueue, ^{
      if (weakSelf.isValid) {

        RCTPerformanceLoggerStart(RCTPLNativeModulePrepareConfig);
        config = [weakSelf moduleConfig];
        RCTPerformanceLoggerEnd(RCTPLNativeModulePrepareConfig);

#if RCT_DEBUG
        NSInteger total = [[_moduleDataByID valueForKeyPath:@"@sum.hasInstance"] integerValue];
        _asyncInitializedModules = total - _syncInitializedModules;
#endif

      }
    });

    dispatch_group_notify(setupJSExecutorAndModuleConfig, bridgeQueue, ^{
      // We're not waiting for this to complete to leave dispatch group, since
      // injectJSONConfiguration and executeSourceCode will schedule operations
      // on the same queue anyway.
      RCTPerformanceLoggerStart(RCTPLNativeModuleInjectConfig);
      [weakSelf injectJSONConfiguration:config onComplete:^(NSError *error) {
        RCTPerformanceLoggerEnd(RCTPLNativeModuleInjectConfig);
        if (error) {
          dispatch_async(dispatch_get_main_queue(), ^{
            [weakSelf stopLoadingWithError:error];
          });
        }
      }];
      dispatch_group_leave(initModulesAndLoadSource);
    });
  });

  dispatch_group_notify(initModulesAndLoadSource, dispatch_get_main_queue(), ^{
    RCTBatchedBridge *strongSelf = weakSelf;
    if (sourceCode && strongSelf.loading) {
      dispatch_async(bridgeQueue, ^{
        [weakSelf executeSourceCode:sourceCode];
      });
    }
  });
}

- (void)loadSource:(RCTSourceLoadBlock)_onSourceLoad
{
  RCTPerformanceLoggerStart(RCTPLScriptDownload);
  NSUInteger cookie = RCTProfileBeginAsyncEvent(0, @"JavaScript download", nil);

  // Suppress a warning if RCTProfileBeginAsyncEvent gets compiled out
  (void)cookie;

  RCTSourceLoadBlock onSourceLoad = ^(NSError *error, NSData *source) {
    RCTProfileEndAsyncEvent(0, @"init,download", cookie, @"JavaScript download", nil);
    RCTPerformanceLoggerEnd(RCTPLScriptDownload);

<<<<<<< HEAD
    // Only override the value of __DEV__ if running in debug mode, and if we
    // haven't explicitly overridden the packager dev setting in the bundleURL
    BOOL shouldOverrideDev = RCT_DEBUG && ([self.bundleURL isFileURL] ||
    [self.bundleURL.absoluteString rangeOfString:@"dev="].location == NSNotFound);

    // Force JS __DEV__ value to match RCT_DEBUG
    if (shouldOverrideDev) {
      NSString *sourceString = [[NSString alloc] initWithData:source encoding:NSUTF8StringEncoding];
      NSRange range = [sourceString rangeOfString:@"\\b__DEV__\\s*?=\\s*?(!1|!0|false|true)"
                                          options:NSRegularExpressionSearch];

      RCTAssert(range.location != NSNotFound, @"It looks like the implementation"
                "of __DEV__ has changed. Update -[RCTBatchedBridge loadSource:].");

      NSString *valueString = [sourceString substringWithRange:range];
      if ([valueString rangeOfString:@"!1"].length) {
        valueString = [valueString stringByReplacingOccurrencesOfString:@"!1" withString:@"!0"];
      } else if ([valueString rangeOfString:@"false"].length) {
        valueString = [valueString stringByReplacingOccurrencesOfString:@"false" withString:@"true"];
      }
      source = [[sourceString stringByReplacingCharactersInRange:range withString:valueString]
                dataUsingEncoding:NSUTF8StringEncoding];
    }

=======
>>>>>>> d6ffc2fd
    _onSourceLoad(error, source);
  };

  if ([self.delegate respondsToSelector:@selector(loadSourceForBridge:withBlock:)]) {
    [self.delegate loadSourceForBridge:_parentBridge withBlock:onSourceLoad];
  } else if (self.bundleURL) {
    [RCTJavaScriptLoader loadBundleAtURL:self.bundleURL onComplete:onSourceLoad];
  } else {
    // Allow testing without a script
    dispatch_async(dispatch_get_main_queue(), ^{
      [self didFinishLoading];
      [[NSNotificationCenter defaultCenter]
       postNotificationName:RCTJavaScriptDidLoadNotification
       object:_parentBridge userInfo:@{@"bridge": self}];
    });
    onSourceLoad(nil, nil);
  }
}

- (NSArray<Class> *)moduleClasses
{
  if (RCT_DEBUG && self.isValid && _moduleClassesByID == nil) {
    RCTLogError(@"Bridge modules have not yet been initialized. You may be "
                "trying to access a module too early in the startup procedure.");
  }
  return _moduleClassesByID;
}

- (id)moduleForName:(NSString *)moduleName
{
  RCTModuleData *moduleData = _moduleDataByName[moduleName];
  return moduleData.instance;
}

- (NSArray *)configForModuleName:(NSString *)moduleName
{
  RCTModuleData *moduleData = _moduleDataByName[moduleName];
  if (!moduleData) {
    moduleData = _moduleDataByName[[@"RCT" stringByAppendingString:moduleName]];
  }
  if (moduleData) {
    return moduleData.config;
  }
  return (id)kCFNull;
}

- (void)initModules
{
  RCTAssertMainThread();
  RCTPerformanceLoggerStart(RCTPLNativeModuleInit);

  // Register passed-in module instances
  NSMutableDictionary *preregisteredModules = [NSMutableDictionary new];

  NSArray<id<RCTBridgeModule>> *extraModules = nil;
  if (self.delegate) {
    if ([self.delegate respondsToSelector:@selector(extraModulesForBridge:)]) {
      extraModules = [self.delegate extraModulesForBridge:_parentBridge];
    }
  } else if (self.moduleProvider) {
    extraModules = self.moduleProvider();
  }

  for (id<RCTBridgeModule> module in extraModules) {
    preregisteredModules[RCTBridgeModuleNameForClass([module class])] = module;
  }

  SEL setBridgeSelector = NSSelectorFromString(@"setBridge:");
  IMP objectInitMethod = [NSObject instanceMethodForSelector:@selector(init)];

  // Set up moduleData and pre-initialize module instances
  NSMutableArray<RCTModuleData *> *moduleDataByID = [NSMutableArray new];
  NSMutableDictionary<NSString *, RCTModuleData *> *moduleDataByName = [NSMutableDictionary new];
  for (Class moduleClass in RCTGetModuleClasses()) {
    NSString *moduleName = RCTBridgeModuleNameForClass(moduleClass);
    id module = preregisteredModules[moduleName];
    if (!module) {
      // Check if the module class, or any of its superclasses override init
      // or setBridge:. If they do, we assume that they are expecting to be
      // initialized when the bridge first loads.
      if ([moduleClass instanceMethodForSelector:@selector(init)] != objectInitMethod ||
          [moduleClass instancesRespondToSelector:setBridgeSelector]) {
        module = [moduleClass new];
        if (!module) {
          module = (id)kCFNull;
        }
      }
    }

    // Check for module name collisions.
    // It's OK to have a name collision as long as the second instance is null.
    if (module != (id)kCFNull && moduleDataByName[moduleName] && !preregisteredModules[moduleName]) {
      RCTLogError(@"Attempted to register RCTBridgeModule class %@ for the name "
                  "'%@', but name was already registered by class %@", moduleClass,
                  moduleName, moduleDataByName[moduleName].moduleClass);
    }

    // Instantiate moduleData (TODO: defer this until config generation)
    RCTModuleData *moduleData;
    if (module) {
      if (module != (id)kCFNull) {
        moduleData = [[RCTModuleData alloc] initWithModuleInstance:module
                                                            bridge:self];
      }
    } else {
       moduleData = [[RCTModuleData alloc] initWithModuleClass:moduleClass
                                                        bridge:self];
    }
    if (moduleData) {
      moduleDataByName[moduleName] = moduleData;
      [moduleDataByID addObject:moduleData];
    }
  }

  // Store modules
  _moduleDataByID = [moduleDataByID copy];
  _moduleDataByName = [moduleDataByName copy];
  _moduleClassesByID = [moduleDataByID valueForKey:@"moduleClass"];

  /**
   * The executor is a bridge module, wait for it to be created and set it before
   * any other module has access to the bridge
   */
  _javaScriptExecutor = [self moduleForClass:self.executorClass];

  for (RCTModuleData *moduleData in _moduleDataByID) {
    if (moduleData.hasInstance) {
      [moduleData setBridgeForInstance];
    }
  }

  for (RCTModuleData *moduleData in _moduleDataByID) {
    if (moduleData.hasInstance) {
      [moduleData methodQueue]; // initialize the queue
    }
  }

  for (RCTModuleData *moduleData in _moduleDataByID) {
    if (moduleData.hasInstance) {
      [self registerModuleForFrameUpdates:moduleData.instance
                           withModuleData:moduleData];
    }
  }

#pragma clang diagnostic push
#pragma clang diagnostic ignored "-Wdeprecated-declarations"

  [[NSNotificationCenter defaultCenter]
   postNotificationName:RCTDidCreateNativeModules
   object:self userInfo:@{@"bridge": self}];

#pragma clang diagnostic pop

  RCTPerformanceLoggerEnd(RCTPLNativeModuleInit);
}

- (void)setUpExecutor
{
  [_javaScriptExecutor setUp];
}

- (void)registerModuleForFrameUpdates:(id<RCTBridgeModule>)module
                       withModuleData:(RCTModuleData *)moduleData
{
  if (![_frameUpdateObservers containsObject:moduleData]) {
    if ([moduleData.moduleClass conformsToProtocol:@protocol(RCTFrameUpdateObserver)]) {
      [_frameUpdateObservers addObject:moduleData];
      // Don't access the module instance via moduleData, as this will cause deadlock
      id<RCTFrameUpdateObserver> observer = (id<RCTFrameUpdateObserver>)module;
      __weak typeof(self) weakSelf = self;
      __weak typeof(_javaScriptExecutor) weakJavaScriptExecutor = _javaScriptExecutor;
      observer.pauseCallback = ^{
        [weakJavaScriptExecutor executeBlockOnJavaScriptQueue:^{
          [weakSelf updateJSDisplayLinkState];
        }];
      };
    }
  }
}

- (NSString *)moduleConfig
{
  NSMutableArray<NSArray *> *config = [NSMutableArray new];
  for (RCTModuleData *moduleData in _moduleDataByID) {
    if (self.executorClass == [RCTJSCExecutor class]) {
      [config addObject:@[moduleData.name]];
    } else {
      [config addObject:RCTNullIfNil(moduleData.config)];
    }
  }

  return RCTJSONStringify(@{
    @"remoteModuleConfig": config,
  }, NULL);
}

- (void)updateJSDisplayLinkState
{
  RCTAssertJSThread();

  BOOL pauseDisplayLink = YES;
  for (RCTModuleData *moduleData in _frameUpdateObservers) {
    id<RCTFrameUpdateObserver> observer = (id<RCTFrameUpdateObserver>)moduleData.instance;
    if (!observer.paused) {
      pauseDisplayLink = NO;
      break;
    }
  }
  _jsDisplayLink.paused = pauseDisplayLink;
}

- (void)injectJSONConfiguration:(NSString *)configJSON
                     onComplete:(void (^)(NSError *))onComplete
{
  if (!self.valid) {
    return;
  }

  [_javaScriptExecutor injectJSONText:configJSON
                  asGlobalObjectNamed:@"__fbBatchedBridgeConfig"
                             callback:onComplete];
}

- (void)executeSourceCode:(NSData *)sourceCode
{
  if (!self.valid || !_javaScriptExecutor) {
    return;
  }

  RCTSourceCode *sourceCodeModule = [self moduleForClass:[RCTSourceCode class]];
  sourceCodeModule.scriptURL = self.bundleURL;
  sourceCodeModule.scriptData = sourceCode;

  [self enqueueApplicationScript:sourceCode url:self.bundleURL onComplete:^(NSError *loadError) {
    if (!self.isValid) {
      return;
    }

    if (loadError) {
      dispatch_async(dispatch_get_main_queue(), ^{
        [self stopLoadingWithError:loadError];
      });
      return;
    }

    // Register the display link to start sending js calls after everything is setup
    NSRunLoop *targetRunLoop = [_javaScriptExecutor isKindOfClass:[RCTJSCExecutor class]] ? [NSRunLoop currentRunLoop] : [NSRunLoop mainRunLoop];
    [_jsDisplayLink addToRunLoop:targetRunLoop forMode:NSRunLoopCommonModes];

    // Perform the state update and notification on the main thread, so we can't run into
    // timing issues with RCTRootView
    dispatch_async(dispatch_get_main_queue(), ^{
      [self didFinishLoading];
      [[NSNotificationCenter defaultCenter]
       postNotificationName:RCTJavaScriptDidLoadNotification
       object:_parentBridge userInfo:@{@"bridge": self}];
    });
  }];

#if RCT_DEV

  if (RCTGetURLQueryParam(self.bundleURL, @"hot")) {
    NSString *path = [self.bundleURL.path substringFromIndex:1]; // strip initial slash
    [self enqueueJSCall:@"HMRClient.enable" args:@[@"ios", path]];
  }

#endif

}

- (void)didFinishLoading
{
  _loading = NO;
  [_javaScriptExecutor executeBlockOnJavaScriptQueue:^{
    for (dispatch_block_t call in _pendingCalls) {
      call();
    }
  }];
}

- (void)stopLoadingWithError:(NSError *)error
{
  RCTAssertMainThread();

  if (!self.isValid || !self.loading) {
    return;
  }

  _loading = NO;

  [[NSNotificationCenter defaultCenter]
   postNotificationName:RCTJavaScriptDidFailToLoadNotification
   object:_parentBridge userInfo:@{@"bridge": self, @"error": error}];

  RCTFatal(error);
}

RCT_NOT_IMPLEMENTED(- (instancetype)initWithBundleURL:(__unused NSURL *)bundleURL
                    moduleProvider:(__unused RCTBridgeModuleProviderBlock)block
                    launchOptions:(__unused NSDictionary *)launchOptions)

/**
 * Prevent super from calling setUp (that'd create another batchedBridge)
 */
- (void)setUp {}
- (void)bindKeys {}

- (void)reload
{
  [_parentBridge reload];
}

- (Class)executorClass
{
  return _parentBridge.executorClass ?: [RCTJSCExecutor class];
}

- (void)setExecutorClass:(Class)executorClass
{
  RCTAssertMainThread();

  _parentBridge.executorClass = executorClass;
}

- (NSURL *)bundleURL
{
  return _parentBridge.bundleURL;
}

- (void)setBundleURL:(NSURL *)bundleURL
{
  _parentBridge.bundleURL = bundleURL;
}

- (id<RCTBridgeDelegate>)delegate
{
  return _parentBridge.delegate;
}

- (BOOL)isLoading
{
  return _loading;
}

- (BOOL)isValid
{
  return _valid;
}

- (void)dispatchBlock:(dispatch_block_t)block
                queue:(dispatch_queue_t)queue
{
  if (queue == RCTJSThread) {
    [_javaScriptExecutor executeBlockOnJavaScriptQueue:block];
  } else if (queue) {
    dispatch_async(queue, block);
  }
}

#pragma mark - RCTInvalidating

- (void)invalidate
{
  if (!self.valid) {
    return;
  }

  RCTAssertMainThread();

  _loading = NO;
  _valid = NO;
  if ([RCTBridge currentBridge] == self) {
    [RCTBridge setCurrentBridge:nil];
  }

  // Invalidate modules
  dispatch_group_t group = dispatch_group_create();
  for (RCTModuleData *moduleData in _moduleDataByName.allValues) {
    if (moduleData.instance == _javaScriptExecutor) {
      continue;
    }

    if ([moduleData.instance respondsToSelector:@selector(invalidate)]) {
      dispatch_group_enter(group);
      [self dispatchBlock:^{
        [(id<RCTInvalidating>)moduleData.instance invalidate];
        dispatch_group_leave(group);
      } queue:moduleData.methodQueue];
    }
    [moduleData invalidate];
  }

  dispatch_group_notify(group, dispatch_get_main_queue(), ^{
    [_javaScriptExecutor executeBlockOnJavaScriptQueue:^{
      [_jsDisplayLink invalidate];
      _jsDisplayLink = nil;

      [_javaScriptExecutor invalidate];
      _javaScriptExecutor = nil;

      if (RCTProfileIsProfiling()) {
        RCTProfileUnhookModules(self);
      }
      _moduleDataByName = nil;
      _moduleDataByID = nil;
      _moduleClassesByID = nil;
      _modulesByName_DEPRECATED = nil;
      _frameUpdateObservers = nil;

    }];
  });
}

- (void)logMessage:(NSString *)message level:(NSString *)level
{
  if (RCT_DEBUG && [_javaScriptExecutor isValid]) {
    [self enqueueJSCall:@"RCTLog.logIfNoNativeHook"
                   args:@[level, message]];
  }
}

#pragma mark - RCTBridge methods

/**
 * Public. Can be invoked from any thread.
 */
- (void)enqueueJSCall:(NSString *)moduleDotMethod args:(NSArray *)args
{
  /**
   * AnyThread
   */

  NSArray<NSString *> *ids = [moduleDotMethod componentsSeparatedByString:@"."];

  NSString *module = ids[0];
  NSString *method = ids[1];

  RCTProfileBeginFlowEvent();

  __weak RCTBatchedBridge *weakSelf = self;
  [_javaScriptExecutor executeBlockOnJavaScriptQueue:^{
    RCTProfileEndFlowEvent();

    RCTBatchedBridge *strongSelf = weakSelf;
    if (!strongSelf || !strongSelf.valid) {
      return;
    }

    if (strongSelf.loading) {
      dispatch_block_t pendingCall = ^{
        [weakSelf _actuallyInvokeAndProcessModule:module method:method arguments:args ?: @[]];
      };
      [strongSelf->_pendingCalls addObject:pendingCall];
    } else {
      [strongSelf _actuallyInvokeAndProcessModule:module method:method arguments:args ?: @[]];
    }
  }];
}

/**
 * Called by RCTModuleMethod from any thread.
 */
- (void)enqueueCallback:(NSNumber *)cbID args:(NSArray *)args
{
  /**
   * AnyThread
   */

  RCTProfileBeginFlowEvent();

  __weak RCTBatchedBridge *weakSelf = self;
  [_javaScriptExecutor executeBlockOnJavaScriptQueue:^{
    RCTProfileEndFlowEvent();

    RCTBatchedBridge *strongSelf = weakSelf;
    if (!strongSelf || !strongSelf.valid) {
      return;
    }

    if (strongSelf.loading) {
      dispatch_block_t pendingCall = ^{
        [weakSelf _actuallyInvokeCallback:cbID arguments:args ?: @[]];
      };
      [strongSelf->_pendingCalls addObject:pendingCall];
    } else {
      [strongSelf _actuallyInvokeCallback:cbID arguments:args];
    }
  }];
}

/**
 * Private hack to support `setTimeout(fn, 0)`
 */
- (void)_immediatelyCallTimer:(NSNumber *)timer
{
  RCTAssertJSThread();

  dispatch_block_t block = ^{
    [self _actuallyInvokeAndProcessModule:@"JSTimersExecution"
                                   method:@"callTimers"
                                arguments:@[@[timer]]];
  };

  if ([_javaScriptExecutor respondsToSelector:@selector(executeAsyncBlockOnJavaScriptQueue:)]) {
    [_javaScriptExecutor executeAsyncBlockOnJavaScriptQueue:block];
  } else {
    [_javaScriptExecutor executeBlockOnJavaScriptQueue:block];
  }
}

- (void)enqueueApplicationScript:(NSData *)script
                             url:(NSURL *)url
                      onComplete:(RCTJavaScriptCompleteBlock)onComplete
{
  RCTAssert(onComplete != nil, @"onComplete block passed in should be non-nil");

  RCTProfileBeginFlowEvent();
  [_javaScriptExecutor executeApplicationScript:script sourceURL:url onComplete:^(NSError *scriptLoadError) {
    RCTProfileEndFlowEvent();
    RCTAssertJSThread();

    if (scriptLoadError) {
      onComplete(scriptLoadError);
      return;
    }

    RCT_PROFILE_BEGIN_EVENT(0, @"FetchApplicationScriptCallbacks", nil);
    [_javaScriptExecutor flushedQueue:^(id json, NSError *error)
     {
       RCT_PROFILE_END_EVENT(0, @"js_call,init", @{
         @"json": RCTNullIfNil(json),
         @"error": RCTNullIfNil(error),
       });

       [self handleBuffer:json batchEnded:YES];

       onComplete(error);
     }];
  }];
}

#pragma mark - Payload Generation

- (void)_actuallyInvokeAndProcessModule:(NSString *)module
                                 method:(NSString *)method
                              arguments:(NSArray *)args
{
  RCTAssertJSThread();

  RCTJavaScriptCallback processResponse = ^(id json, NSError *error) {
    if (error) {
      RCTFatal(error);
    }

    if (!self.isValid) {
      return;
    }
    [self handleBuffer:json batchEnded:YES];
  };

  [_javaScriptExecutor callFunctionOnModule:module
                                     method:method
                                  arguments:args
                                   callback:processResponse];
}

- (void)_actuallyInvokeCallback:(NSNumber *)cbID
                      arguments:(NSArray *)args
{
  RCTAssertJSThread();

  RCTJavaScriptCallback processResponse = ^(id json, NSError *error) {
    if (error) {
      RCTFatal(error);
    }

    if (!self.isValid) {
      return;
    }
    [self handleBuffer:json batchEnded:YES];
  };

  [_javaScriptExecutor invokeCallbackID:cbID
                              arguments:args
                               callback:processResponse];
}

#pragma mark - Payload Processing

- (void)handleBuffer:(id)buffer batchEnded:(BOOL)batchEnded
{
  RCTAssertJSThread();

  if (buffer != nil && buffer != (id)kCFNull) {
    _wasBatchActive = YES;
    [self handleBuffer:buffer];
    [self partialBatchDidFlush];
  }

  if (batchEnded) {
    if (_wasBatchActive) {
      [self batchDidComplete];
    }

    _wasBatchActive = NO;
  }
}

- (void)handleBuffer:(NSArray *)buffer
{
  NSArray *requestsArray = [RCTConvert NSArray:buffer];
  if (RCT_DEBUG && requestsArray.count <= RCTBridgeFieldParamss) {
    RCTLogError(@"Buffer should contain at least %tu sub-arrays. Only found %tu",
              RCTBridgeFieldParamss + 1, requestsArray.count);
    return;
  }

  NSArray<NSNumber *> *moduleIDs = [RCTConvert NSNumberArray:requestsArray[RCTBridgeFieldRequestModuleIDs]];
  NSArray<NSNumber *> *methodIDs = [RCTConvert NSNumberArray:requestsArray[RCTBridgeFieldMethodIDs]];
  NSArray<NSArray *> *paramsArrays = [RCTConvert NSArrayArray:requestsArray[RCTBridgeFieldParamss]];

  if (RCT_DEBUG && (moduleIDs.count != methodIDs.count || moduleIDs.count != paramsArrays.count)) {
    RCTLogError(@"Invalid data message - all must be length: %zd", moduleIDs.count);
    return;
  }

  NSMapTable *buckets = [[NSMapTable alloc] initWithKeyOptions:NSPointerFunctionsStrongMemory
                                                  valueOptions:NSPointerFunctionsStrongMemory
                                                      capacity:_moduleDataByName.count];

  [moduleIDs enumerateObjectsUsingBlock:^(NSNumber *moduleID, NSUInteger i, __unused BOOL *stop) {
    RCTModuleData *moduleData = _moduleDataByID[moduleID.integerValue];
    dispatch_queue_t queue = moduleData.methodQueue;
    NSMutableOrderedSet<NSNumber *> *set = [buckets objectForKey:queue];
    if (!set) {
      set = [NSMutableOrderedSet new];
      [buckets setObject:set forKey:queue];
    }
    [set addObject:@(i)];
  }];

  for (dispatch_queue_t queue in buckets) {
    RCTProfileBeginFlowEvent();

    dispatch_block_t block = ^{
      RCTProfileEndFlowEvent();

      RCT_PROFILE_BEGIN_EVENT(0, RCTCurrentThreadName(), nil);

      NSOrderedSet *calls = [buckets objectForKey:queue];
      @autoreleasepool {
        for (NSNumber *indexObj in calls) {
          NSUInteger index = indexObj.unsignedIntegerValue;
          [self _handleRequestNumber:index
                            moduleID:[moduleIDs[index] integerValue]
                            methodID:[methodIDs[index] integerValue]
                              params:paramsArrays[index]];
        }
      }

      RCT_PROFILE_END_EVENT(0, @"objc_call,dispatch_async", @{
        @"calls": @(calls.count),
      });
    };

    if (queue == RCTJSThread) {
      [_javaScriptExecutor executeBlockOnJavaScriptQueue:block];
    } else if (queue) {
      dispatch_async(queue, block);
    }
  }
}

- (void)partialBatchDidFlush
{
  for (RCTModuleData *moduleData in _moduleDataByID) {
    if (moduleData.implementsPartialBatchDidFlush) {
      [self dispatchBlock:^{
        [moduleData.instance partialBatchDidFlush];
      } queue:moduleData.methodQueue];
    }
  }
}

- (void)batchDidComplete
{
  // TODO: batchDidComplete is only used by RCTUIManager - can we eliminate this special case?
  for (RCTModuleData *moduleData in _moduleDataByID) {
    if (moduleData.implementsBatchDidComplete) {
      [self dispatchBlock:^{
        [moduleData.instance batchDidComplete];
      } queue:moduleData.methodQueue];
    }
  }
}

- (BOOL)_handleRequestNumber:(NSUInteger)i
                    moduleID:(NSUInteger)moduleID
                    methodID:(NSUInteger)methodID
                      params:(NSArray *)params
{
  if (!self.isValid) {
    return NO;
  }

  if (RCT_DEBUG && ![params isKindOfClass:[NSArray class]]) {
    RCTLogError(@"Invalid module/method/params tuple for request #%zd", i);
    return NO;
  }

  RCTModuleData *moduleData = _moduleDataByID[moduleID];
  if (RCT_DEBUG && !moduleData) {
    RCTLogError(@"No module found for id '%zd'", moduleID);
    return NO;
  }

  id<RCTBridgeMethod> method = moduleData.methods[methodID];
  if (RCT_DEBUG && !method) {
    RCTLogError(@"Unknown methodID: %zd for module: %zd (%@)", methodID, moduleID, moduleData.name);
    return NO;
  }

  @try {
    [method invokeWithBridge:self module:moduleData.instance arguments:params];
  }
  @catch (NSException *exception) {
    // Pass on JS exceptions
    if ([exception.name hasPrefix:RCTFatalExceptionName]) {
      @throw exception;
    }

    NSString *message = [NSString stringWithFormat:
                         @"Exception '%@' was thrown while invoking %@ on target %@ with params %@",
                         exception, method.JSMethodName, moduleData.name, params];
    RCTFatal(RCTErrorWithMessage(message));
  }

  return YES;
}

- (void)_jsThreadUpdate:(CADisplayLink *)displayLink
{
  RCTAssertJSThread();
  RCT_PROFILE_BEGIN_EVENT(0, @"DispatchFrameUpdate", nil);

  RCTFrameUpdate *frameUpdate = [[RCTFrameUpdate alloc] initWithDisplayLink:displayLink];
  for (RCTModuleData *moduleData in _frameUpdateObservers) {
    id<RCTFrameUpdateObserver> observer = (id<RCTFrameUpdateObserver>)moduleData.instance;
    if (!observer.paused) {
      RCTProfileBeginFlowEvent();

      [self dispatchBlock:^{
        RCTProfileEndFlowEvent();
        [observer didUpdateFrame:frameUpdate];
      } queue:moduleData.methodQueue];
    }
  }

  [self updateJSDisplayLinkState];


  RCTProfileImmediateEvent(0, @"JS Thread Tick", displayLink.timestamp, 'g');

  RCT_PROFILE_END_EVENT(0, @"objc_call", nil);
}

- (void)startProfiling
{
  RCTAssertMainThread();

  [_javaScriptExecutor executeBlockOnJavaScriptQueue:^{
    RCTProfileInit(self);
  }];
}

- (void)stopProfiling:(void (^)(NSData *))callback
{
  RCTAssertMainThread();

  [_javaScriptExecutor executeBlockOnJavaScriptQueue:^{
    RCTProfileEnd(self, ^(NSString *log) {
      NSData *logData = [log dataUsingEncoding:NSUTF8StringEncoding];
      callback(logData);
    });
  }];
}

- (BOOL)isBatchActive
{
  return _wasBatchActive;
}

@end

@implementation RCTBatchedBridge(Deprecated)

- (NSDictionary *)modules
{
  if (!_modulesByName_DEPRECATED) {
    // Check classes are set up
    [self moduleClasses];
    NSMutableDictionary *modulesByName = [NSMutableDictionary new];
    for (NSString *moduleName in _moduleDataByName) {
      id module = [self moduleForName:moduleName];
      if (module) {
         modulesByName[moduleName] = module;
      }
    };
    _modulesByName_DEPRECATED = [modulesByName copy];
  }
  return _modulesByName_DEPRECATED;
}

@end<|MERGE_RESOLUTION|>--- conflicted
+++ resolved
@@ -193,34 +193,7 @@
   RCTSourceLoadBlock onSourceLoad = ^(NSError *error, NSData *source) {
     RCTProfileEndAsyncEvent(0, @"init,download", cookie, @"JavaScript download", nil);
     RCTPerformanceLoggerEnd(RCTPLScriptDownload);
-
-<<<<<<< HEAD
-    // Only override the value of __DEV__ if running in debug mode, and if we
-    // haven't explicitly overridden the packager dev setting in the bundleURL
-    BOOL shouldOverrideDev = RCT_DEBUG && ([self.bundleURL isFileURL] ||
-    [self.bundleURL.absoluteString rangeOfString:@"dev="].location == NSNotFound);
-
-    // Force JS __DEV__ value to match RCT_DEBUG
-    if (shouldOverrideDev) {
-      NSString *sourceString = [[NSString alloc] initWithData:source encoding:NSUTF8StringEncoding];
-      NSRange range = [sourceString rangeOfString:@"\\b__DEV__\\s*?=\\s*?(!1|!0|false|true)"
-                                          options:NSRegularExpressionSearch];
-
-      RCTAssert(range.location != NSNotFound, @"It looks like the implementation"
-                "of __DEV__ has changed. Update -[RCTBatchedBridge loadSource:].");
-
-      NSString *valueString = [sourceString substringWithRange:range];
-      if ([valueString rangeOfString:@"!1"].length) {
-        valueString = [valueString stringByReplacingOccurrencesOfString:@"!1" withString:@"!0"];
-      } else if ([valueString rangeOfString:@"false"].length) {
-        valueString = [valueString stringByReplacingOccurrencesOfString:@"false" withString:@"true"];
-      }
-      source = [[sourceString stringByReplacingCharactersInRange:range withString:valueString]
-                dataUsingEncoding:NSUTF8StringEncoding];
-    }
-
-=======
->>>>>>> d6ffc2fd
+      
     _onSourceLoad(error, source);
   };
 
