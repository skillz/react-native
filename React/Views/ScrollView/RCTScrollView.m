/**
 * Copyright (c) Facebook, Inc. and its affiliates.
 *
 * This source code is licensed under the MIT license found in the
 * LICENSE file in the root directory of this source tree.
 */

#import "RCTScrollView.h"

#import <UIKit/UIKit.h>

#import "RCTConvert.h"
#import "RCTEventDispatcher.h"
#import "RCTLog.h"
#import "RCTUIManager.h"
#import "RCTUIManagerObserverCoordinator.h"
#import "RCTUIManagerUtils.h"
#import "RCTUtils.h"
#import "UIView+Private.h"
#import "UIView+React.h"

#if !TARGET_OS_TV
#import "RCTRefreshControl.h"
#endif

@interface RCTScrollEvent : NSObject <RCTEvent>

- (instancetype)initWithEventName:(NSString *)eventName
                         reactTag:(NSNumber *)reactTag
          scrollViewContentOffset:(CGPoint)scrollViewContentOffset
           scrollViewContentInset:(UIEdgeInsets)scrollViewContentInset
            scrollViewContentSize:(CGSize)scrollViewContentSize
                  scrollViewFrame:(CGRect)scrollViewFrame
              scrollViewZoomScale:(CGFloat)scrollViewZoomScale
                         userData:(NSDictionary *)userData
                    coalescingKey:(uint16_t)coalescingKey NS_DESIGNATED_INITIALIZER;

@end

@implementation RCTScrollEvent
{
  CGPoint _scrollViewContentOffset;
  UIEdgeInsets _scrollViewContentInset;
  CGSize _scrollViewContentSize;
  CGRect _scrollViewFrame;
  CGFloat _scrollViewZoomScale;
  NSDictionary *_userData;
  uint16_t _coalescingKey;
}

@synthesize viewTag = _viewTag;
@synthesize eventName = _eventName;

- (instancetype)initWithEventName:(NSString *)eventName
                         reactTag:(NSNumber *)reactTag
          scrollViewContentOffset:(CGPoint)scrollViewContentOffset
           scrollViewContentInset:(UIEdgeInsets)scrollViewContentInset
            scrollViewContentSize:(CGSize)scrollViewContentSize
                  scrollViewFrame:(CGRect)scrollViewFrame
              scrollViewZoomScale:(CGFloat)scrollViewZoomScale
                         userData:(NSDictionary *)userData
                    coalescingKey:(uint16_t)coalescingKey
{
  RCTAssertParam(reactTag);

  if ((self = [super init])) {
    _eventName = [eventName copy];
    _viewTag = reactTag;
    _scrollViewContentOffset = scrollViewContentOffset;
    _scrollViewContentInset = scrollViewContentInset;
    _scrollViewContentSize = scrollViewContentSize;
    _scrollViewFrame = scrollViewFrame;
    _scrollViewZoomScale = scrollViewZoomScale;
    _userData = userData;
    _coalescingKey = coalescingKey;
  }
  return self;
}

RCT_NOT_IMPLEMENTED(- (instancetype)init)

- (uint16_t)coalescingKey
{
  return _coalescingKey;
}

- (NSDictionary *)body
{
  NSDictionary *body = @{
    @"contentOffset": @{
      @"x": @(_scrollViewContentOffset.x),
      @"y": @(_scrollViewContentOffset.y)
    },
    @"contentInset": @{
      @"top": @(_scrollViewContentInset.top),
      @"left": @(_scrollViewContentInset.left),
      @"bottom": @(_scrollViewContentInset.bottom),
      @"right": @(_scrollViewContentInset.right)
    },
    @"contentSize": @{
      @"width": @(_scrollViewContentSize.width),
      @"height": @(_scrollViewContentSize.height)
    },
    @"layoutMeasurement": @{
      @"width": @(_scrollViewFrame.size.width),
      @"height": @(_scrollViewFrame.size.height)
    },
    @"zoomScale": @(_scrollViewZoomScale ?: 1),
  };

  if (_userData) {
    NSMutableDictionary *mutableBody = [body mutableCopy];
    [mutableBody addEntriesFromDictionary:_userData];
    body = mutableBody;
  }

  return body;
}

- (BOOL)canCoalesce
{
  return YES;
}

- (RCTScrollEvent *)coalesceWithEvent:(RCTScrollEvent *)newEvent
{
  NSArray<NSDictionary *> *updatedChildFrames = [_userData[@"updatedChildFrames"] arrayByAddingObjectsFromArray:newEvent->_userData[@"updatedChildFrames"]];
  if (updatedChildFrames) {
    NSMutableDictionary *userData = [newEvent->_userData mutableCopy];
    userData[@"updatedChildFrames"] = updatedChildFrames;
    newEvent->_userData = userData;
  }

  return newEvent;
}

+ (NSString *)moduleDotMethod
{
  return @"RCTEventEmitter.receiveEvent";
}

- (NSArray *)arguments
{
  return @[self.viewTag, RCTNormalizeInputEventName(self.eventName), [self body]];
}

@end

/**
 * Include a custom scroll view subclass because we want to limit certain
 * default UIKit behaviors such as textFields automatically scrolling
 * scroll views that contain them.
 */
@interface RCTCustomScrollView : UIScrollView<UIGestureRecognizerDelegate>

@property (nonatomic, assign) BOOL centerContent;
#if !TARGET_OS_TV
@property (nonatomic, strong) UIView<RCTCustomRefreshContolProtocol> *customRefreshControl;
@property (nonatomic, assign) BOOL pinchGestureEnabled;
#endif

@end


@implementation RCTCustomScrollView

- (instancetype)initWithFrame:(CGRect)frame
{
  if ((self = [super initWithFrame:frame])) {
    [self.panGestureRecognizer addTarget:self action:@selector(handleCustomPan:)];

    if ([self respondsToSelector:@selector(setSemanticContentAttribute:)]) {
      // We intentionaly force `UIScrollView`s `semanticContentAttribute` to `LTR` here
      // because this attribute affects a position of vertical scrollbar; we don't want this
      // scrollbar flip because we also flip it with whole `UIScrollView` flip.
      self.semanticContentAttribute = UISemanticContentAttributeForceLeftToRight;
    }

    #if !TARGET_OS_TV
    _pinchGestureEnabled = YES;
    #endif
  }
  return self;
}

- (UIView *)contentView
{
  return ((RCTScrollView *)self.superview).contentView;
}

/**
 * @return Whether or not the scroll view interaction should be blocked because
 * JS was found to be the responder.
 */
- (BOOL)_shouldDisableScrollInteraction
{
  // Since this may be called on every pan, we need to make sure to only climb
  // the hierarchy on rare occasions.
  UIView *JSResponder = [RCTUIManager JSResponder];
  if (JSResponder && JSResponder != self.superview) {
    BOOL superviewHasResponder = [self isDescendantOfView:JSResponder];
    return superviewHasResponder;
  }
  return NO;
}

- (void)handleCustomPan:(__unused UIPanGestureRecognizer *)sender
{
  if ([self _shouldDisableScrollInteraction] && ![[RCTUIManager JSResponder] isKindOfClass:[RCTScrollView class]]) {
    self.panGestureRecognizer.enabled = NO;
    self.panGestureRecognizer.enabled = YES;
    // TODO: If mid bounce, animate the scroll view to a non-bounced position
    // while disabling (but only if `stopScrollInteractionIfJSHasResponder` was
    // called *during* a `pan`). Currently, it will just snap into place which
    // is not so bad either.
    // Another approach:
    // self.scrollEnabled = NO;
    // self.scrollEnabled = YES;
  }
}

- (void)scrollRectToVisible:(CGRect)rect animated:(BOOL)animated
{
  // Limiting scroll area to an area where we actually have content.
  CGSize contentSize = self.contentSize;
  UIEdgeInsets contentInset = self.contentInset;
  CGSize fullSize = CGSizeMake(
    contentSize.width + contentInset.left + contentInset.right,
    contentSize.height + contentInset.top + contentInset.bottom);

  rect = CGRectIntersection((CGRect){CGPointZero, fullSize}, rect);
  if (CGRectIsNull(rect)) {
    return;
  }

  [super scrollRectToVisible:rect animated:animated];
}

/**
 * Returning `YES` cancels touches for the "inner" `view` and causes a scroll.
 * Returning `NO` causes touches to be directed to that inner view and prevents
 * the scroll view from scrolling.
 *
 * `YES` -> Allows scrolling.
 * `NO` -> Doesn't allow scrolling.
 *
 * By default this returns NO for all views that are UIControls and YES for
 * everything else. What that does is allows scroll views to scroll even when a
 * touch started inside of a `UIControl` (`UIButton` etc). For React scroll
 * views, we want the default to be the same behavior as `UIControl`s so we
 * return `YES` by default. But there's one case where we want to block the
 * scrolling no matter what: When JS believes it has its own responder lock on
 * a view that is *above* the scroll view in the hierarchy. So we abuse this
 * `touchesShouldCancelInContentView` API in order to stop the scroll view from
 * scrolling in this case.
 *
 * We are not aware of *any* other solution to the problem because alternative
 * approaches require that we disable the scrollview *before* touches begin or
 * move. This approach (`touchesShouldCancelInContentView`) works even if the
 * JS responder is set after touches start/move because
 * `touchesShouldCancelInContentView` is called as soon as the scroll view has
 * been touched and dragged *just* far enough to decide to begin the "drag"
 * movement of the scroll interaction. Returning `NO`, will cause the drag
 * operation to fail.
 *
 * `touchesShouldCancelInContentView` will stop the *initialization* of a
 * scroll pan gesture and most of the time this is sufficient. On rare
 * occasion, the scroll gesture would have already initialized right before JS
 * notifies native of the JS responder being set. In order to recover from that
 * timing issue we have a fallback that kills any ongoing pan gesture that
 * occurs when native is notified of a JS responder.
 *
 * Note: Explicitly returning `YES`, instead of relying on the default fixes
 * (at least) one bug where if you have a UIControl inside a UIScrollView and
 * tap on the UIControl and then start dragging (to scroll), it won't scroll.
 * Chat with @andras for more details.
 *
 * In order to have this called, you must have delaysContentTouches set to NO
 * (which is the not the `UIKit` default).
 */
- (BOOL)touchesShouldCancelInContentView:(__unused UIView *)view
{
  BOOL shouldDisableScrollInteraction = [self _shouldDisableScrollInteraction];
  
  if (shouldDisableScrollInteraction == NO) {
    [super touchesShouldCancelInContentView:view];
  }
  
  return !shouldDisableScrollInteraction;
}

/*
 * Automatically centers the content such that if the content is smaller than the
 * ScrollView, we force it to be centered, but when you zoom or the content otherwise
 * becomes larger than the ScrollView, there is no padding around the content but it
 * can still fill the whole view.
 */
- (void)setContentOffset:(CGPoint)contentOffset
{
  UIView *contentView = [self contentView];
  if (contentView && _centerContent && !CGSizeEqualToSize(contentView.frame.size, CGSizeZero)) {
    CGSize subviewSize = contentView.frame.size;
    CGSize scrollViewSize = self.bounds.size;
    if (subviewSize.width <= scrollViewSize.width) {
      contentOffset.x = -(scrollViewSize.width - subviewSize.width) / 2.0;
    }
    if (subviewSize.height <= scrollViewSize.height) {
      contentOffset.y = -(scrollViewSize.height - subviewSize.height) / 2.0;
    }
  }

  super.contentOffset = CGPointMake(
    RCTSanitizeNaNValue(contentOffset.x, @"scrollView.contentOffset.x"),
    RCTSanitizeNaNValue(contentOffset.y, @"scrollView.contentOffset.y"));
}

- (void)setFrame:(CGRect)frame
{
  // Preserving and revalidating `contentOffset`.
  CGPoint originalOffset = self.contentOffset;

  [super setFrame:frame];

  UIEdgeInsets contentInset = self.contentInset;
  CGSize contentSize = self.contentSize;

  // If contentSize has not been measured yet we can't check bounds.
  if (CGSizeEqualToSize(contentSize, CGSizeZero)) {
    self.contentOffset = originalOffset;
  } else {
    if (@available(iOS 11.0, *)) {
      if (!UIEdgeInsetsEqualToEdgeInsets(UIEdgeInsetsZero, self.adjustedContentInset)) {
        contentInset = self.adjustedContentInset;
      }
    }
    CGSize boundsSize = self.bounds.size;
    CGFloat xMaxOffset = contentSize.width - boundsSize.width + contentInset.right;
    CGFloat yMaxOffset = contentSize.height - boundsSize.height + contentInset.bottom;
    // Make sure offset doesn't exceed bounds. This can happen on screen rotation.
    if ((originalOffset.x >= -contentInset.left) && (originalOffset.x <= xMaxOffset) &&
        (originalOffset.y >= -contentInset.top) && (originalOffset.y <= yMaxOffset)) {
      return;
    }
    self.contentOffset = CGPointMake(
      MAX(-contentInset.left, MIN(xMaxOffset, originalOffset.x)),
      MAX(-contentInset.top, MIN(yMaxOffset, originalOffset.y)));
  }
}

#if !TARGET_OS_TV
- (void)setCustomRefreshControl:(UIView<RCTCustomRefreshContolProtocol> *)refreshControl
{
  if (_customRefreshControl) {
    [_customRefreshControl removeFromSuperview];
  }
  _customRefreshControl = refreshControl;
  [self addSubview:_customRefreshControl];
}

- (void)setPinchGestureEnabled:(BOOL)pinchGestureEnabled
{
  self.pinchGestureRecognizer.enabled = pinchGestureEnabled;
  _pinchGestureEnabled = pinchGestureEnabled;
}

- (void)didMoveToWindow
{
  [super didMoveToWindow];
  // ScrollView enables pinch gesture late in its lifecycle. So simply setting it
  // in the setter gets overriden when the view loads.
  self.pinchGestureRecognizer.enabled = _pinchGestureEnabled;
}
#endif //TARGET_OS_TV

- (BOOL)shouldGroupAccessibilityChildren
{
  return YES;
}

@end

@interface RCTScrollView () <RCTUIManagerObserver>

@end

@implementation RCTScrollView
{
  RCTEventDispatcher *_eventDispatcher;
  CGRect _prevFirstVisibleFrame;
  __weak UIView *_firstVisibleView;
  RCTCustomScrollView *_scrollView;
  UIView *_contentView;
  NSTimeInterval _lastScrollDispatchTime;
  NSMutableArray<NSValue *> *_cachedChildFrames;
  BOOL _allowNextScrollNoMatterWhat;
  CGRect _lastClippedToRect;
  uint16_t _coalescingKey;
  NSString *_lastEmittedEventName;
  NSHashTable *_scrollListeners;
}

- (instancetype)initWithEventDispatcher:(RCTEventDispatcher *)eventDispatcher
{
  RCTAssertParam(eventDispatcher);

  if ((self = [super initWithFrame:CGRectZero])) {
    _eventDispatcher = eventDispatcher;

    _scrollView = [[RCTCustomScrollView alloc] initWithFrame:CGRectZero];
    _scrollView.autoresizingMask = UIViewAutoresizingFlexibleWidth | UIViewAutoresizingFlexibleHeight;
    _scrollView.delegate = self;
    _scrollView.delaysContentTouches = NO;

#if defined(__IPHONE_OS_VERSION_MAX_ALLOWED) && __IPHONE_OS_VERSION_MAX_ALLOWED >= 110000 /* __IPHONE_11_0 */
    // `contentInsetAdjustmentBehavior` is only available since iOS 11.
    // We set the default behavior to "never" so that iOS
    // doesn't do weird things to UIScrollView insets automatically
    // and keeps it as an opt-in behavior.
    if ([_scrollView respondsToSelector:@selector(setContentInsetAdjustmentBehavior:)]) {
      if (@available(iOS 11.0, *)) {
        _scrollView.contentInsetAdjustmentBehavior = UIScrollViewContentInsetAdjustmentNever;
      }
    }
#endif

    _automaticallyAdjustContentInsets = YES;
    _DEPRECATED_sendUpdatedChildFrames = NO;
    _contentInset = UIEdgeInsetsZero;
    _contentSize = CGSizeZero;
    _lastClippedToRect = CGRectNull;

    _scrollEventThrottle = 0.0;
    _lastScrollDispatchTime = 0;
    _cachedChildFrames = [NSMutableArray new];

    _scrollListeners = [NSHashTable weakObjectsHashTable];

    [self addSubview:_scrollView];
  }
  return self;
}

RCT_NOT_IMPLEMENTED(- (instancetype)initWithFrame:(CGRect)frame)
RCT_NOT_IMPLEMENTED(- (instancetype)initWithCoder:(NSCoder *)aDecoder)

static inline void RCTApplyTransformationAccordingLayoutDirection(UIView *view, UIUserInterfaceLayoutDirection layoutDirection) {
  view.transform =
    layoutDirection == UIUserInterfaceLayoutDirectionLeftToRight ?
      CGAffineTransformIdentity :
      CGAffineTransformMakeScale(-1, 1);
}

- (void)setReactLayoutDirection:(UIUserInterfaceLayoutDirection)layoutDirection
{
  [super setReactLayoutDirection:layoutDirection];

  RCTApplyTransformationAccordingLayoutDirection(_scrollView, layoutDirection);
  RCTApplyTransformationAccordingLayoutDirection(_contentView, layoutDirection);
}

- (void)setRemoveClippedSubviews:(__unused BOOL)removeClippedSubviews
{
  // Does nothing
}

- (void)insertReactSubview:(UIView *)view atIndex:(NSInteger)atIndex
{
  [super insertReactSubview:view atIndex:atIndex];
#if !TARGET_OS_TV
  if ([view conformsToProtocol:@protocol(RCTCustomRefreshContolProtocol)]) {
    [_scrollView setCustomRefreshControl:(UIView<RCTCustomRefreshContolProtocol> *)view];
    if (![view isKindOfClass:[UIRefreshControl class]]
        && [view conformsToProtocol:@protocol(UIScrollViewDelegate)]) {
      [self addScrollListener:(UIView<UIScrollViewDelegate> *)view];
    }
  } else
#endif
  {
    RCTAssert(_contentView == nil, @"RCTScrollView may only contain a single subview, the already set subview looks like: %@", [_contentView react_recursiveDescription]);
    _contentView = view;
    RCTApplyTransformationAccordingLayoutDirection(_contentView, self.reactLayoutDirection);
    [_scrollView addSubview:view];
  }
}

- (void)removeReactSubview:(UIView *)subview
{
  [super removeReactSubview:subview];
#if !TARGET_OS_TV
  if ([subview conformsToProtocol:@protocol(RCTCustomRefreshContolProtocol)]) {
    [_scrollView setCustomRefreshControl:nil];
    if (![subview isKindOfClass:[UIRefreshControl class]]
        && [subview conformsToProtocol:@protocol(UIScrollViewDelegate)]) {
      [self removeScrollListener:(UIView<UIScrollViewDelegate> *)subview];
    }
  } else
#endif
  {
    RCTAssert(_contentView == subview, @"Attempted to remove non-existent subview");
    _contentView = nil;
  }
}

- (void)didUpdateReactSubviews
{
  // Do nothing, as subviews are managed by `insertReactSubview:atIndex:`
}

- (void)didSetProps:(NSArray<NSString *> *)changedProps
{
  if ([changedProps containsObject:@"contentSize"]) {
    [self updateContentOffsetIfNeeded];
  }
}

- (BOOL)centerContent
{
  return _scrollView.centerContent;
}

- (void)setCenterContent:(BOOL)centerContent
{
  _scrollView.centerContent = centerContent;
}

- (void)setClipsToBounds:(BOOL)clipsToBounds
{
  super.clipsToBounds = clipsToBounds;
  _scrollView.clipsToBounds = clipsToBounds;
}

- (void)dealloc
{
  _scrollView.delegate = nil;
  [_eventDispatcher.bridge.uiManager.observerCoordinator removeObserver:self];
}

- (void)layoutSubviews
{
  [super layoutSubviews];
  RCTAssert(self.subviews.count == 1, @"we should only have exactly one subview");
  RCTAssert([self.subviews lastObject] == _scrollView, @"our only subview should be a scrollview");

#if !TARGET_OS_TV
  // Adjust the refresh control frame if the scrollview layout changes.
  UIView<RCTCustomRefreshContolProtocol> *refreshControl = _scrollView.customRefreshControl;
  if (refreshControl && refreshControl.isRefreshing) {
    refreshControl.frame = (CGRect){_scrollView.contentOffset, {_scrollView.frame.size.width, refreshControl.frame.size.height}};
  }
#endif

  [self updateClippedSubviews];
}

- (void)updateClippedSubviews
{
  // Find a suitable view to use for clipping
  UIView *clipView = [self react_findClipView];
  if (!clipView) {
    return;
  }

  static const CGFloat leeway = 1.0;

  const CGSize contentSize = _scrollView.contentSize;
  const CGRect bounds = _scrollView.bounds;
  const BOOL scrollsHorizontally = contentSize.width > bounds.size.width;
  const BOOL scrollsVertically = contentSize.height > bounds.size.height;

  const BOOL shouldClipAgain =
    CGRectIsNull(_lastClippedToRect) ||
    !CGRectEqualToRect(_lastClippedToRect, bounds) ||
    (scrollsHorizontally && (bounds.size.width < leeway || fabs(_lastClippedToRect.origin.x - bounds.origin.x) >= leeway)) ||
    (scrollsVertically && (bounds.size.height < leeway || fabs(_lastClippedToRect.origin.y - bounds.origin.y) >= leeway));

  if (shouldClipAgain) {
    const CGRect clipRect = CGRectInset(clipView.bounds, -leeway, -leeway);
    [self react_updateClippedSubviewsWithClipRect:clipRect relativeToView:clipView];
    _lastClippedToRect = bounds;
  }
}

- (void)setContentInset:(UIEdgeInsets)contentInset
{
  if (UIEdgeInsetsEqualToEdgeInsets(contentInset, _contentInset)) {
    return;
  }

  CGPoint contentOffset = _scrollView.contentOffset;

  _contentInset = contentInset;
  [RCTView autoAdjustInsetsForView:self
                    withScrollView:_scrollView
                      updateOffset:NO];

  _scrollView.contentOffset = contentOffset;
}

- (BOOL)isHorizontal:(UIScrollView *)scrollView
{
  return scrollView.contentSize.width > self.frame.size.width;
}

- (void)scrollToOffset:(CGPoint)offset
{
  [self scrollToOffset:offset animated:YES];
}

- (void)scrollToOffset:(CGPoint)offset animated:(BOOL)animated
{
  if (!CGPointEqualToPoint(_scrollView.contentOffset, offset)) {
    CGRect maxRect = CGRectMake(fmin(-_scrollView.contentInset.left, 0),
                                fmin(-_scrollView.contentInset.top, 0),
                                fmax(_scrollView.contentSize.width - _scrollView.bounds.size.width + _scrollView.contentInset.right + fmax(_scrollView.contentInset.left, 0), 0.01),
                                fmax(_scrollView.contentSize.height - _scrollView.bounds.size.height + _scrollView.contentInset.bottom + fmax(_scrollView.contentInset.top, 0), 0.01)); // Make width and height greater than 0
    // Ensure at least one scroll event will fire
    _allowNextScrollNoMatterWhat = YES;
    if (!CGRectContainsPoint(maxRect, offset) && !self.scrollToOverflowEnabled) {
      CGFloat x = fmax(offset.x, CGRectGetMinX(maxRect));
      x = fmin(x, CGRectGetMaxX(maxRect));
      CGFloat y = fmax(offset.y, CGRectGetMinY(maxRect));
      y = fmin(y, CGRectGetMaxY(maxRect));
      offset = CGPointMake(x, y);
    }
    [_scrollView setContentOffset:offset animated:animated];
  }
}

/**
 * If this is a vertical scroll view, scrolls to the bottom.
 * If this is a horizontal scroll view, scrolls to the right.
 */
- (void)scrollToEnd:(BOOL)animated
{
  BOOL isHorizontal = [self isHorizontal:_scrollView];
  CGPoint offset;
  if (isHorizontal) {
    CGFloat offsetX = _scrollView.contentSize.width - _scrollView.bounds.size.width + _scrollView.contentInset.right;
    offset = CGPointMake(fmax(offsetX, 0), 0);
  } else {
    CGFloat offsetY = _scrollView.contentSize.height - _scrollView.bounds.size.height + _scrollView.contentInset.bottom;
    offset = CGPointMake(0, fmax(offsetY, 0));
  }
  if (!CGPointEqualToPoint(_scrollView.contentOffset, offset)) {
    // Ensure at least one scroll event will fire
    _allowNextScrollNoMatterWhat = YES;
    [_scrollView setContentOffset:offset animated:animated];
  }
}

- (void)zoomToRect:(CGRect)rect animated:(BOOL)animated
{
  [_scrollView zoomToRect:rect animated:animated];
}

- (void)refreshContentInset
{
  [RCTView autoAdjustInsetsForView:self
                    withScrollView:_scrollView
                      updateOffset:YES];
}

#pragma mark - ScrollView delegate

#define RCT_SEND_SCROLL_EVENT(_eventName, _userData) { \
  NSString *eventName = NSStringFromSelector(@selector(_eventName)); \
  [self sendScrollEventWithName:eventName scrollView:_scrollView userData:_userData]; \
}

#define RCT_FORWARD_SCROLL_EVENT(call) \
for (NSObject<UIScrollViewDelegate> *scrollViewListener in _scrollListeners) { \
  if ([scrollViewListener respondsToSelector:_cmd]) { \
    [scrollViewListener call]; \
  } \
}

#define RCT_SCROLL_EVENT_HANDLER(delegateMethod, eventName) \
- (void)delegateMethod:(UIScrollView *)scrollView           \
{                                                           \
  RCT_SEND_SCROLL_EVENT(eventName, nil);                    \
  RCT_FORWARD_SCROLL_EVENT(delegateMethod:scrollView);      \
}

RCT_SCROLL_EVENT_HANDLER(scrollViewWillBeginDecelerating, onMomentumScrollBegin)
RCT_SCROLL_EVENT_HANDLER(scrollViewDidZoom, onScroll)
RCT_SCROLL_EVENT_HANDLER(scrollViewDidScrollToTop, onScrollToTop)

- (void)addScrollListener:(NSObject<UIScrollViewDelegate> *)scrollListener
{
  [_scrollListeners addObject:scrollListener];
}

- (void)removeScrollListener:(NSObject<UIScrollViewDelegate> *)scrollListener
{
  [_scrollListeners removeObject:scrollListener];
}

- (void)scrollViewDidScroll:(UIScrollView *)scrollView
{
  NSTimeInterval now = CACurrentMediaTime();
  [self updateClippedSubviews];
  /**
   * TODO: this logic looks wrong, and it may be because it is. Currently, if _scrollEventThrottle
   * is set to zero (the default), the "didScroll" event is only sent once per scroll, instead of repeatedly
   * while scrolling as expected. However, if you "fix" that bug, ScrollView will generate repeated
   * warnings, and behave strangely (ListView works fine however), so don't fix it unless you fix that too!
   *
   * We limit the delta to 17ms so that small throttles intended to enable 60fps updates will not
<<<<<<< HEAD
   * inadvertently filter out any scroll events.
   */
  if (_allowNextScrollNoMatterWhat ||
      (_scrollEventThrottle > 0 && _scrollEventThrottle < MAX(0.017, now - _lastScrollDispatchTime))) {
=======
   * inadvertantly filter out any scroll events.
   */
  if (_allowNextScrollNoMatterWhat ||
      (_scrollEventThrottle > 0 && _scrollEventThrottle < MAX(17, now - _lastScrollDispatchTime))) {
>>>>>>> 14c03298

    if (_DEPRECATED_sendUpdatedChildFrames) {
      // Calculate changed frames
      RCT_SEND_SCROLL_EVENT(onScroll, (@{@"updatedChildFrames": [self calculateChildFramesData]}));
    } else {
      RCT_SEND_SCROLL_EVENT(onScroll, nil);
    }

    // Update dispatch time
    _lastScrollDispatchTime = now;
    _allowNextScrollNoMatterWhat = NO;
  }
  RCT_FORWARD_SCROLL_EVENT(scrollViewDidScroll:scrollView);
}

- (NSArray<NSDictionary *> *)calculateChildFramesData
{
    NSMutableArray<NSDictionary *> *updatedChildFrames = [NSMutableArray new];
    [[_contentView reactSubviews] enumerateObjectsUsingBlock:
     ^(UIView *subview, NSUInteger idx, __unused BOOL *stop) {

      // Check if new or changed
      CGRect newFrame = subview.frame;
      BOOL frameChanged = NO;
      if (self->_cachedChildFrames.count <= idx) {
        frameChanged = YES;
        [self->_cachedChildFrames addObject:[NSValue valueWithCGRect:newFrame]];
      } else if (!CGRectEqualToRect(newFrame, [self->_cachedChildFrames[idx] CGRectValue])) {
        frameChanged = YES;
        self->_cachedChildFrames[idx] = [NSValue valueWithCGRect:newFrame];
      }

      // Create JS frame object
      if (frameChanged) {
        [updatedChildFrames addObject: @{
          @"index": @(idx),
          @"x": @(newFrame.origin.x),
          @"y": @(newFrame.origin.y),
          @"width": @(newFrame.size.width),
          @"height": @(newFrame.size.height),
        }];
      }
    }];

    return updatedChildFrames;
}

- (void)scrollViewWillBeginDragging:(UIScrollView *)scrollView
{
  _allowNextScrollNoMatterWhat = YES; // Ensure next scroll event is recorded, regardless of throttle
  RCT_SEND_SCROLL_EVENT(onScrollBeginDrag, nil);
  RCT_FORWARD_SCROLL_EVENT(scrollViewWillBeginDragging:scrollView);
}

- (void)scrollViewWillEndDragging:(UIScrollView *)scrollView withVelocity:(CGPoint)velocity targetContentOffset:(inout CGPoint *)targetContentOffset
{
  if (self.snapToOffsets) {
    // An alternative to enablePaging and snapToInterval which allows setting custom
    // stopping points that don't have to be the same distance apart. Often seen in
    // apps which feature horizonally scrolling items. snapToInterval does not enforce
    // scrolling one interval at a time but guarantees that the scroll will stop at
    // a snap offset point.

    // Find which axis to snap
    BOOL isHorizontal = [self isHorizontal:scrollView];
    CGFloat velocityAlongAxis = isHorizontal ? velocity.x : velocity.y;
    CGFloat offsetAlongAxis = isHorizontal ? _scrollView.contentOffset.x : _scrollView.contentOffset.y;

    // Calculate maximum content offset
    CGSize viewportSize = [self _calculateViewportSize];
    CGFloat maximumOffset = isHorizontal
      ? MAX(0, _scrollView.contentSize.width - viewportSize.width)
      : MAX(0, _scrollView.contentSize.height - viewportSize.height);

    // Calculate the snap offsets adjacent to the initial offset target
    CGFloat targetOffset = isHorizontal ? targetContentOffset->x : targetContentOffset->y;
    CGFloat smallerOffset = 0.0;
    CGFloat largerOffset = maximumOffset;

    for (unsigned long i = 0; i < self.snapToOffsets.count; i++) {
      CGFloat offset = [[self.snapToOffsets objectAtIndex:i] floatValue];

      if (offset <= targetOffset) {
        if (targetOffset - offset < targetOffset - smallerOffset) {
          smallerOffset = offset;
        }
      }

      if (offset >= targetOffset) {
        if (offset - targetOffset < largerOffset - targetOffset) {
          largerOffset = offset;
        }
      }
    }

    // Calculate the nearest offset
    CGFloat nearestOffset = targetOffset - smallerOffset < largerOffset - targetOffset
      ? smallerOffset
      : largerOffset;

    CGFloat firstOffset = [[self.snapToOffsets firstObject] floatValue];
    CGFloat lastOffset = [[self.snapToOffsets lastObject] floatValue];

    // if scrolling after the last snap offset and snapping to the
    // end of the list is disabled, then we allow free scrolling
    if (!self.snapToEnd && targetOffset >= lastOffset) {
      if (offsetAlongAxis >= lastOffset) {
        // free scrolling
      } else {
        // snap to end
        targetOffset = lastOffset;
      }
    } else if (!self.snapToStart && targetOffset <= firstOffset) {
      if (offsetAlongAxis <= firstOffset) {
        // free scrolling
      } else {
        // snap to beginning
        targetOffset = firstOffset;
      }
    } else if (velocityAlongAxis > 0.0) {
      targetOffset = largerOffset;
    } else if (velocityAlongAxis < 0.0) {
      targetOffset = smallerOffset;
    } else {
      targetOffset = nearestOffset;
    }

    // Make sure the new offset isn't out of bounds
    targetOffset = MIN(MAX(0, targetOffset), maximumOffset);

    // Set new targetContentOffset
    if (isHorizontal) {
      targetContentOffset->x = targetOffset;
    } else {
      targetContentOffset->y = targetOffset;
    }
  } else if (self.snapToInterval) {
    // An alternative to enablePaging which allows setting custom stopping intervals,
    // smaller than a full page size. Often seen in apps which feature horizonally
    // scrolling items. snapToInterval does not enforce scrolling one interval at a time
    // but guarantees that the scroll will stop at an interval point.
    CGFloat snapToIntervalF = (CGFloat)self.snapToInterval;

    // Find which axis to snap
    BOOL isHorizontal = [self isHorizontal:scrollView];

    // What is the current offset?
    CGFloat velocityAlongAxis = isHorizontal ? velocity.x : velocity.y;
    CGFloat targetContentOffsetAlongAxis = targetContentOffset->y;
    if (isHorizontal) {
      // Use current scroll offset to determine the next index to snap to when momentum disabled
      targetContentOffsetAlongAxis = self.disableIntervalMomentum ? scrollView.contentOffset.x : targetContentOffset->x;
    }

    // Offset based on desired alignment
    CGFloat frameLength = isHorizontal ? self.frame.size.width : self.frame.size.height;
    CGFloat alignmentOffset = 0.0f;
    if ([self.snapToAlignment isEqualToString: @"center"]) {
      alignmentOffset = (frameLength * 0.5f) + (snapToIntervalF * 0.5f);
    } else if ([self.snapToAlignment isEqualToString: @"end"]) {
      alignmentOffset = frameLength;
    }

    // Pick snap point based on direction and proximity
    CGFloat fractionalIndex = (targetContentOffsetAlongAxis + alignmentOffset) / snapToIntervalF;

    NSInteger snapIndex =
      velocityAlongAxis > 0.0 ?
        ceil(fractionalIndex) :
      velocityAlongAxis < 0.0 ?
        floor(fractionalIndex) :
        round(fractionalIndex);
    CGFloat newTargetContentOffset = (snapIndex * snapToIntervalF) - alignmentOffset;

    // Set new targetContentOffset
    if (isHorizontal) {
      targetContentOffset->x = newTargetContentOffset;
    } else {
      targetContentOffset->y = newTargetContentOffset;
    }
  }

  NSDictionary *userData = @{
    @"velocity": @{
      @"x": @(velocity.x),
      @"y": @(velocity.y)
    },
    @"targetContentOffset": @{
      @"x": @(targetContentOffset->x),
      @"y": @(targetContentOffset->y)
    }
  };
  RCT_SEND_SCROLL_EVENT(onScrollEndDrag, userData);
  RCT_FORWARD_SCROLL_EVENT(scrollViewWillEndDragging:scrollView withVelocity:velocity targetContentOffset:targetContentOffset);
}

- (void)scrollViewDidEndDragging:(UIScrollView *)scrollView willDecelerate:(BOOL)decelerate
{
  RCT_FORWARD_SCROLL_EVENT(scrollViewDidEndDragging:scrollView willDecelerate:decelerate);
}

- (void)scrollViewWillBeginZooming:(UIScrollView *)scrollView withView:(UIView *)view
{
  RCT_SEND_SCROLL_EVENT(onScrollBeginDrag, nil);
  RCT_FORWARD_SCROLL_EVENT(scrollViewWillBeginZooming:scrollView withView:view);
}

- (void)scrollViewDidEndZooming:(UIScrollView *)scrollView withView:(UIView *)view atScale:(CGFloat)scale
{
  RCT_SEND_SCROLL_EVENT(onScrollEndDrag, nil);
  RCT_FORWARD_SCROLL_EVENT(scrollViewDidEndZooming:scrollView withView:view atScale:scale);
}

- (void)scrollViewDidEndDecelerating:(UIScrollView *)scrollView
{
  // Fire a final scroll event
  _allowNextScrollNoMatterWhat = YES;
  [self scrollViewDidScroll:scrollView];

  // Fire the end deceleration event
  RCT_SEND_SCROLL_EVENT(onMomentumScrollEnd, nil);
  RCT_FORWARD_SCROLL_EVENT(scrollViewDidEndDecelerating:scrollView);
}

- (void)scrollViewDidEndScrollingAnimation:(UIScrollView *)scrollView
{
  // Fire a final scroll event
  _allowNextScrollNoMatterWhat = YES;
  [self scrollViewDidScroll:scrollView];

  // Fire the end deceleration event
  RCT_SEND_SCROLL_EVENT(onMomentumScrollEnd, nil);
  RCT_FORWARD_SCROLL_EVENT(scrollViewDidEndScrollingAnimation:scrollView);
}

- (BOOL)scrollViewShouldScrollToTop:(UIScrollView *)scrollView
{
  for (NSObject<UIScrollViewDelegate> *scrollListener in _scrollListeners) {
    if ([scrollListener respondsToSelector:_cmd] &&
        ![scrollListener scrollViewShouldScrollToTop:scrollView]) {
      return NO;
    }
  }
  return YES;
}

- (UIView *)viewForZoomingInScrollView:(__unused UIScrollView *)scrollView
{
  return _contentView;
}

#pragma mark - Setters

- (CGSize)_calculateViewportSize
{
  CGSize viewportSize = self.bounds.size;
  if (_automaticallyAdjustContentInsets) {
    UIEdgeInsets contentInsets = [RCTView contentInsetsForView:self];
    viewportSize = CGSizeMake(self.bounds.size.width - contentInsets.left - contentInsets.right,
                                self.bounds.size.height - contentInsets.top - contentInsets.bottom);
  }
  return viewportSize;
}

- (CGPoint)calculateOffsetForContentSize:(CGSize)newContentSize
{
  CGPoint oldOffset = _scrollView.contentOffset;
  CGPoint newOffset = oldOffset;

  CGSize oldContentSize = _scrollView.contentSize;
  CGSize viewportSize = [self _calculateViewportSize];

  BOOL fitsinViewportY = oldContentSize.height <= viewportSize.height && newContentSize.height <= viewportSize.height;
  if (newContentSize.height < oldContentSize.height && !fitsinViewportY) {
    CGFloat offsetHeight = oldOffset.y + viewportSize.height;
    if (oldOffset.y < 0) {
      // overscrolled on top, leave offset alone
    } else if (offsetHeight > oldContentSize.height) {
      // overscrolled on the bottom, preserve overscroll amount
      newOffset.y = MAX(0, oldOffset.y - (oldContentSize.height - newContentSize.height));
    } else if (offsetHeight > newContentSize.height) {
      // offset falls outside of bounds, scroll back to end of list
      newOffset.y = MAX(0, newContentSize.height - viewportSize.height);
    }
  }

  BOOL fitsinViewportX = oldContentSize.width <= viewportSize.width && newContentSize.width <= viewportSize.width;
  if (newContentSize.width < oldContentSize.width && !fitsinViewportX) {
    CGFloat offsetHeight = oldOffset.x + viewportSize.width;
    if (oldOffset.x < 0) {
      // overscrolled at the beginning, leave offset alone
    } else if (offsetHeight > oldContentSize.width && newContentSize.width > viewportSize.width) {
      // overscrolled at the end, preserve overscroll amount as much as possible
      newOffset.x = MAX(0, oldOffset.x - (oldContentSize.width - newContentSize.width));
    } else if (offsetHeight > newContentSize.width) {
      // offset falls outside of bounds, scroll back to end
      newOffset.x = MAX(0, newContentSize.width - viewportSize.width);
    }
  }

  // all other cases, offset doesn't change
  return newOffset;
}

/**
 * Once you set the `contentSize`, to a nonzero value, it is assumed to be
 * managed by you, and we'll never automatically compute the size for you,
 * unless you manually reset it back to {0, 0}
 */
- (CGSize)contentSize
{
  if (!CGSizeEqualToSize(_contentSize, CGSizeZero)) {
    return _contentSize;
  }

  return _contentView.frame.size;
}

- (void)updateContentOffsetIfNeeded
{
  CGSize contentSize = self.contentSize;
  if (!CGSizeEqualToSize(_scrollView.contentSize, contentSize)) {
    // When contentSize is set manually, ScrollView internals will reset
    // contentOffset to  {0, 0}. Since we potentially set contentSize whenever
    // anything in the ScrollView updates, we workaround this issue by manually
    // adjusting contentOffset whenever this happens
    CGPoint newOffset = [self calculateOffsetForContentSize:contentSize];
    _scrollView.contentSize = contentSize;
    _scrollView.contentOffset = newOffset;
  }
}

// maintainVisibleContentPosition is used to allow seamless loading of content from both ends of
// the scrollview without the visible content jumping in position.
- (void)setMaintainVisibleContentPosition:(NSDictionary *)maintainVisibleContentPosition
{
  if (maintainVisibleContentPosition != nil && _maintainVisibleContentPosition == nil) {
    [_eventDispatcher.bridge.uiManager.observerCoordinator addObserver:self];
  } else if (maintainVisibleContentPosition == nil && _maintainVisibleContentPosition != nil) {
    [_eventDispatcher.bridge.uiManager.observerCoordinator removeObserver:self];
  }
  _maintainVisibleContentPosition = maintainVisibleContentPosition;
}

#pragma mark - RCTUIManagerObserver

- (void)uiManagerWillPerformMounting:(RCTUIManager *)manager
{
  RCTAssertUIManagerQueue();
  [manager prependUIBlock:^(__unused RCTUIManager *uiManager, __unused NSDictionary<NSNumber *, UIView *> *viewRegistry) {
    BOOL horz = [self isHorizontal:self->_scrollView];
    NSUInteger minIdx = [self->_maintainVisibleContentPosition[@"minIndexForVisible"] integerValue];
    for (NSUInteger ii = minIdx; ii < self->_contentView.subviews.count; ++ii) {
      // Find the first entirely visible view. This must be done after we update the content offset
      // or it will tend to grab rows that were made visible by the shift in position
      UIView *subview = self->_contentView.subviews[ii];
      if ((horz
           ? subview.frame.origin.x >= self->_scrollView.contentOffset.x
           : subview.frame.origin.y >= self->_scrollView.contentOffset.y) ||
          ii == self->_contentView.subviews.count - 1) {
        self->_prevFirstVisibleFrame = subview.frame;
        self->_firstVisibleView = subview;
        break;
      }
    }
  }];
  [manager addUIBlock:^(__unused RCTUIManager *uiManager, __unused NSDictionary<NSNumber *, UIView *> *viewRegistry) {
    if (self->_maintainVisibleContentPosition == nil) {
      return; // The prop might have changed in the previous UIBlocks, so need to abort here.
    }
    NSNumber *autoscrollThreshold = self->_maintainVisibleContentPosition[@"autoscrollToTopThreshold"];
    // TODO: detect and handle/ignore re-ordering
    if ([self isHorizontal:self->_scrollView]) {
      CGFloat deltaX = self->_firstVisibleView.frame.origin.x - self->_prevFirstVisibleFrame.origin.x;
      if (ABS(deltaX) > 0.1) {
        self->_scrollView.contentOffset = CGPointMake(
          self->_scrollView.contentOffset.x + deltaX,
          self->_scrollView.contentOffset.y
        );
        if (autoscrollThreshold != nil) {
          // If the offset WAS within the threshold of the start, animate to the start.
          if (self->_scrollView.contentOffset.x - deltaX <= [autoscrollThreshold integerValue]) {
            [self scrollToOffset:CGPointMake(0, self->_scrollView.contentOffset.y) animated:YES];
          }
        }
      }
    } else {
      CGRect newFrame = self->_firstVisibleView.frame;
      CGFloat deltaY = newFrame.origin.y - self->_prevFirstVisibleFrame.origin.y;
      if (ABS(deltaY) > 0.1) {
        self->_scrollView.contentOffset = CGPointMake(
          self->_scrollView.contentOffset.x,
          self->_scrollView.contentOffset.y + deltaY
        );
        if (autoscrollThreshold != nil) {
          // If the offset WAS within the threshold of the start, animate to the start.
          if (self->_scrollView.contentOffset.y - deltaY <= [autoscrollThreshold integerValue]) {
            [self scrollToOffset:CGPointMake(self->_scrollView.contentOffset.x, 0) animated:YES];
          }
        }
      }
    }
  }];
}

// Note: setting several properties of UIScrollView has the effect of
// resetting its contentOffset to {0, 0}. To prevent this, we generate
// setters here that will record the contentOffset beforehand, and
// restore it after the property has been set.

#define RCT_SET_AND_PRESERVE_OFFSET(setter, getter, type) \
- (void)setter:(type)value                                \
{                                                         \
  CGPoint contentOffset = _scrollView.contentOffset;      \
  [_scrollView setter:value];                             \
  _scrollView.contentOffset = contentOffset;              \
}                                                         \
- (type)getter                                            \
{                                                         \
  return [_scrollView getter];                            \
}

RCT_SET_AND_PRESERVE_OFFSET(setAlwaysBounceHorizontal, alwaysBounceHorizontal, BOOL)
RCT_SET_AND_PRESERVE_OFFSET(setAlwaysBounceVertical, alwaysBounceVertical, BOOL)
RCT_SET_AND_PRESERVE_OFFSET(setBounces, bounces, BOOL)
RCT_SET_AND_PRESERVE_OFFSET(setBouncesZoom, bouncesZoom, BOOL)
RCT_SET_AND_PRESERVE_OFFSET(setCanCancelContentTouches, canCancelContentTouches, BOOL)
RCT_SET_AND_PRESERVE_OFFSET(setDecelerationRate, decelerationRate, CGFloat)
RCT_SET_AND_PRESERVE_OFFSET(setDirectionalLockEnabled, isDirectionalLockEnabled, BOOL)
RCT_SET_AND_PRESERVE_OFFSET(setIndicatorStyle, indicatorStyle, UIScrollViewIndicatorStyle)
RCT_SET_AND_PRESERVE_OFFSET(setKeyboardDismissMode, keyboardDismissMode, UIScrollViewKeyboardDismissMode)
RCT_SET_AND_PRESERVE_OFFSET(setMaximumZoomScale, maximumZoomScale, CGFloat)
RCT_SET_AND_PRESERVE_OFFSET(setMinimumZoomScale, minimumZoomScale, CGFloat)
RCT_SET_AND_PRESERVE_OFFSET(setScrollEnabled, isScrollEnabled, BOOL)
#if !TARGET_OS_TV
RCT_SET_AND_PRESERVE_OFFSET(setPagingEnabled, isPagingEnabled, BOOL)
RCT_SET_AND_PRESERVE_OFFSET(setScrollsToTop, scrollsToTop, BOOL)
#endif
RCT_SET_AND_PRESERVE_OFFSET(setShowsHorizontalScrollIndicator, showsHorizontalScrollIndicator, BOOL)
RCT_SET_AND_PRESERVE_OFFSET(setShowsVerticalScrollIndicator, showsVerticalScrollIndicator, BOOL)
RCT_SET_AND_PRESERVE_OFFSET(setZoomScale, zoomScale, CGFloat);
RCT_SET_AND_PRESERVE_OFFSET(setScrollIndicatorInsets, scrollIndicatorInsets, UIEdgeInsets);

#if defined(__IPHONE_OS_VERSION_MAX_ALLOWED) && __IPHONE_OS_VERSION_MAX_ALLOWED >= 110000 /* __IPHONE_11_0 */
- (void)setContentInsetAdjustmentBehavior:(UIScrollViewContentInsetAdjustmentBehavior)behavior
API_AVAILABLE(ios(11.0)){
  // `contentInsetAdjustmentBehavior` is available since iOS 11.
  if ([_scrollView respondsToSelector:@selector(setContentInsetAdjustmentBehavior:)]) {
    CGPoint contentOffset = _scrollView.contentOffset;
    if (@available(iOS 11.0, *)) {
      _scrollView.contentInsetAdjustmentBehavior = behavior;
    }
    _scrollView.contentOffset = contentOffset;
  }
}
#endif

- (void)sendScrollEventWithName:(NSString *)eventName
                     scrollView:(UIScrollView *)scrollView
                       userData:(NSDictionary *)userData
{
  if (![_lastEmittedEventName isEqualToString:eventName]) {
    _coalescingKey++;
    _lastEmittedEventName = [eventName copy];
  }
  RCTScrollEvent *scrollEvent = [[RCTScrollEvent alloc] initWithEventName:eventName
                                                                 reactTag:self.reactTag
                                                  scrollViewContentOffset:scrollView.contentOffset
                                                   scrollViewContentInset:scrollView.contentInset
                                                    scrollViewContentSize:scrollView.contentSize
                                                          scrollViewFrame:scrollView.frame
                                                      scrollViewZoomScale:scrollView.zoomScale
                                                                 userData:userData
                                                            coalescingKey:_coalescingKey];
  [_eventDispatcher sendEvent:scrollEvent];
}

@end

@implementation RCTEventDispatcher (RCTScrollView)

- (void)sendFakeScrollEvent:(NSNumber *)reactTag
{
  // Use the selector here in case the onScroll block property is ever renamed
  NSString *eventName = NSStringFromSelector(@selector(onScroll));
  RCTScrollEvent *fakeScrollEvent = [[RCTScrollEvent alloc] initWithEventName:eventName
                                                                     reactTag:reactTag
                                                      scrollViewContentOffset:CGPointZero
                                                       scrollViewContentInset:UIEdgeInsetsZero
                                                        scrollViewContentSize:CGSizeZero
                                                              scrollViewFrame:CGRectZero
                                                          scrollViewZoomScale:0
                                                                     userData:nil
                                                                coalescingKey:0];
  [self sendEvent:fakeScrollEvent];
}

@end<|MERGE_RESOLUTION|>--- conflicted
+++ resolved
@@ -706,17 +706,10 @@
    * warnings, and behave strangely (ListView works fine however), so don't fix it unless you fix that too!
    *
    * We limit the delta to 17ms so that small throttles intended to enable 60fps updates will not
-<<<<<<< HEAD
-   * inadvertently filter out any scroll events.
-   */
-  if (_allowNextScrollNoMatterWhat ||
-      (_scrollEventThrottle > 0 && _scrollEventThrottle < MAX(0.017, now - _lastScrollDispatchTime))) {
-=======
    * inadvertantly filter out any scroll events.
    */
   if (_allowNextScrollNoMatterWhat ||
       (_scrollEventThrottle > 0 && _scrollEventThrottle < MAX(17, now - _lastScrollDispatchTime))) {
->>>>>>> 14c03298
 
     if (_DEPRECATED_sendUpdatedChildFrames) {
       // Calculate changed frames
