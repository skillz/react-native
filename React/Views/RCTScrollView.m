/**
 * Copyright (c) 2015-present, Facebook, Inc.
 * All rights reserved.
 *
 * This source code is licensed under the BSD-style license found in the
 * LICENSE file in the root directory of this source tree. An additional grant
 * of patent rights can be found in the PATENTS file in the same directory.
 */

#import "RCTScrollView.h"

#import <UIKit/UIKit.h>

#import "RCTConvert.h"
#import "RCTEventDispatcher.h"
#import "RCTLog.h"
#import "RCTUIManager.h"
#import "RCTUtils.h"
#import "UIView+React.h"

CGFloat const ZINDEX_DEFAULT = 0;
CGFloat const ZINDEX_STICKY_HEADER = 50;

@interface RCTScrollEvent : NSObject <RCTEvent>

- (instancetype)initWithType:(RCTScrollEventType)type
                    reactTag:(NSNumber *)reactTag
                  scrollView:(UIScrollView *)scrollView
                    userData:(NSDictionary *)userData NS_DESIGNATED_INITIALIZER;

@end

@implementation RCTScrollEvent
{
  RCTScrollEventType _type;
  UIScrollView *_scrollView;
  NSDictionary *_userData;
}

@synthesize viewTag = _viewTag;

- (instancetype)initWithType:(RCTScrollEventType)type
                    reactTag:(NSNumber *)reactTag
                  scrollView:(UIScrollView *)scrollView
                    userData:(NSDictionary *)userData
{
  RCTAssertParam(reactTag);

  if ((self = [super init])) {
    _type = type;
    _viewTag = reactTag;
    _scrollView = scrollView;
    _userData = userData;
  }
  return self;
}

RCT_NOT_IMPLEMENTED(-init)

- (uint16_t)coalescingKey
{
  return 0;
}

- (NSDictionary *)body
{
  NSDictionary *body = @{
    @"contentOffset": @{
      @"x": @(_scrollView.contentOffset.x),
      @"y": @(_scrollView.contentOffset.y)
    },
    @"contentInset": @{
      @"top": @(_scrollView.contentInset.top),
      @"left": @(_scrollView.contentInset.left),
      @"bottom": @(_scrollView.contentInset.bottom),
      @"right": @(_scrollView.contentInset.right)
    },
    @"contentSize": @{
      @"width": @(_scrollView.contentSize.width),
      @"height": @(_scrollView.contentSize.height)
    },
    @"layoutMeasurement": @{
      @"width": @(_scrollView.frame.size.width),
      @"height": @(_scrollView.frame.size.height)
    },
    @"zoomScale": @(_scrollView.zoomScale ?: 1),
  };

  if (_userData) {
    NSMutableDictionary *mutableBody = [body mutableCopy];
    [mutableBody addEntriesFromDictionary:_userData];
    body = mutableBody;
  }

  return body;
}

- (NSString *)eventName
{
  static NSString *events[] = {
    @"topScrollBeginDrag",
    @"topScroll",
    @"topScrollEndDrag",
    @"topMomentumScrollBegin",
    @"topMomentumScrollEnd",
    @"topScrollAnimationEnd",
  };

  return events[_type];
}

- (BOOL)canCoalesce
{
  return YES;
}

- (RCTScrollEvent *)coalesceWithEvent:(RCTScrollEvent *)newEvent
{
  NSArray *updatedChildFrames = [_userData[@"updatedChildFrames"] arrayByAddingObjectsFromArray:newEvent->_userData[@"updatedChildFrames"]];

  if (updatedChildFrames) {
    NSMutableDictionary *userData = [newEvent->_userData mutableCopy];
    userData[@"updatedChildFrames"] = updatedChildFrames;
    newEvent->_userData = userData;
  }
  
  return newEvent;
}

+ (NSString *)moduleDotMethod
{
  return @"RCTEventEmitter.receiveEvent";
}

@end

/**
 * Include a custom scroll view subclass because we want to limit certain
 * default UIKit behaviors such as textFields automatically scrolling
 * scroll views that contain them and support sticky headers.
 */
@interface RCTCustomScrollView : UIScrollView<UIGestureRecognizerDelegate>

@property (nonatomic, copy) NSIndexSet *stickyHeaderIndices;
@property (nonatomic, assign) BOOL centerContent;

@end


@implementation RCTCustomScrollView

- (instancetype)initWithFrame:(CGRect)frame
{
  if ((self = [super initWithFrame:frame])) {
    [self.panGestureRecognizer addTarget:self action:@selector(handleCustomPan:)];
  }
  return self;
}

- (UIView *)contentView
{
  return ((RCTScrollView *)self.superview).contentView;
}

/**
 * @return Whether or not the scroll view interaction should be blocked because
 * JS was found to be the responder.
 */
- (BOOL)_shouldDisableScrollInteraction
{
  // Since this may be called on every pan, we need to make sure to only climb
  // the hierarchy on rare occasions.
  UIView *JSResponder = [RCTUIManager JSResponder];
  if (JSResponder && JSResponder != self.superview) {
    BOOL superviewHasResponder = [self isDescendantOfView:JSResponder];
    return superviewHasResponder;
  }
  return NO;
}

- (void)handleCustomPan:(__unused UIPanGestureRecognizer *)sender
{
  if ([self _shouldDisableScrollInteraction]) {
    self.panGestureRecognizer.enabled = NO;
    self.panGestureRecognizer.enabled = YES;
    // TODO: If mid bounce, animate the scroll view to a non-bounced position
    // while disabling (but only if `stopScrollInteractionIfJSHasResponder` was
    // called *during* a `pan`. Currently, it will just snap into place which
    // is not so bad either.
    // Another approach:
    // self.scrollEnabled = NO;
    // self.scrollEnabled = YES;
  }
}

- (void)scrollRectToVisible:(__unused CGRect)rect animated:(__unused BOOL)animated
{
  // noop
}

/**
 * Returning `YES` cancels touches for the "inner" `view` and causes a scroll.
 * Returning `NO` causes touches to be directed to that inner view and prevents
 * the scroll view from scrolling.
 *
 * `YES` -> Allows scrolling.
 * `NO` -> Doesn't allow scrolling.
 *
 * By default this returns NO for all views that are UIControls and YES for
 * everything else. What that does is allows scroll views to scroll even when a
 * touch started inside of a `UIControl` (`UIButton` etc). For React scroll
 * views, we want the default to be the same behavior as `UIControl`s so we
 * return `YES` by default. But there's one case where we want to block the
 * scrolling no matter what: When JS believes it has its own responder lock on
 * a view that is *above* the scroll view in the hierarchy. So we abuse this
 * `touchesShouldCancelInContentView` API in order to stop the scroll view from
 * scrolling in this case.
 *
 * We are not aware of *any* other solution to the problem because alternative
 * approaches require that we disable the scrollview *before* touches begin or
 * move. This approach (`touchesShouldCancelInContentView`) works even if the
 * JS responder is set after touches start/move because
 * `touchesShouldCancelInContentView` is called as soon as the scroll view has
 * been touched and dragged *just* far enough to decide to begin the "drag"
 * movement of the scroll interaction. Returning `NO`, will cause the drag
 * operation to fail.
 *
 * `touchesShouldCancelInContentView` will stop the *initialization* of a
 * scroll pan gesture and most of the time this is sufficient. On rare
 * occasion, the scroll gesture would have already initialized right before JS
 * notifies native of the JS responder being set. In order to recover from that
 * timing issue we have a fallback that kills any ongoing pan gesture that
 * occurs when native is notified of a JS responder.
 *
 * Note: Explicitly returning `YES`, instead of relying on the default fixes
 * (at least) one bug where if you have a UIControl inside a UIScrollView and
 * tap on the UIControl and then start dragging (to scroll), it won't scroll.
 * Chat with andras for more details.
 *
 * In order to have this called, you must have delaysContentTouches set to NO
 * (which is the not the `UIKit` default).
 */
- (BOOL)touchesShouldCancelInContentView:(__unused UIView *)view
{
  //TODO: shouldn't this call super if _shouldDisableScrollInteraction returns NO?
  return ![self _shouldDisableScrollInteraction];
}

/*
 * Automatically centers the content such that if the content is smaller than the
 * ScrollView, we force it to be centered, but when you zoom or the content otherwise
 * becomes larger than the ScrollView, there is no padding around the content but it
 * can still fill the whole view.
 */
- (void)setContentOffset:(CGPoint)contentOffset
{
  UIView *contentView = [self contentView];
  if (contentView && _centerContent) {
    CGSize subviewSize = contentView.frame.size;
    CGSize scrollViewSize = self.bounds.size;
    if (subviewSize.width < scrollViewSize.width) {
      contentOffset.x = -(scrollViewSize.width - subviewSize.width) / 2.0;
    }
    if (subviewSize.height < scrollViewSize.height) {
      contentOffset.y = -(scrollViewSize.height - subviewSize.height) / 2.0;
    }
  }
  [super setContentOffset:contentOffset];
}

- (void)dockClosestSectionHeader
{
  UIView *contentView = [self contentView];
  CGFloat scrollTop = self.bounds.origin.y + self.contentInset.top;

  // Find the section headers that need to be docked
  __block UIView *previousHeader = nil;
  __block UIView *currentHeader = nil;
  __block UIView *nextHeader = nil;
  NSUInteger subviewCount = contentView.reactSubviews.count;
  [_stickyHeaderIndices enumerateIndexesWithOptions:0 usingBlock:
   ^(NSUInteger idx, __unused BOOL *stop) {

    if (idx >= subviewCount) {
      RCTLogError(@"Sticky header index %zd was outside the range {0, %zd}", idx, subviewCount);
      return;
    }

    UIView *header = contentView.reactSubviews[idx];

    // If nextHeader not yet found, search for docked headers
    if (!nextHeader) {
      CGFloat height = header.bounds.size.height;
      CGFloat top = header.center.y - height * header.layer.anchorPoint.y;
      if (top > scrollTop) {
        nextHeader = header;
      } else {
        previousHeader = currentHeader;
        currentHeader = header;
      }
    }

    // Reset transforms for header views
    header.transform = CGAffineTransformIdentity;
    header.layer.zPosition = ZINDEX_DEFAULT;

  }];

  // If no docked header, bail out
  if (!currentHeader) {
    return;
  }

  // Adjust current header to hug the top of the screen
  CGFloat currentFrameHeight = currentHeader.bounds.size.height;
  CGFloat currentFrameTop = currentHeader.center.y - currentFrameHeight * currentHeader.layer.anchorPoint.y;
  CGFloat yOffset = scrollTop - currentFrameTop;
  if (nextHeader) {
    // The next header nudges the current header out of the way when it reaches
    // the top of the screen
    CGFloat nextFrameHeight = nextHeader.bounds.size.height;
    CGFloat nextFrameTop = nextHeader.center.y - nextFrameHeight * nextHeader.layer.anchorPoint.y;
    CGFloat overlap = currentFrameHeight - (nextFrameTop - scrollTop);
    yOffset -= MAX(0, overlap);
  }
  currentHeader.transform = CGAffineTransformMakeTranslation(0, yOffset);
  currentHeader.layer.zPosition = ZINDEX_STICKY_HEADER;

  if (previousHeader) {
    // The previous header sits right above the currentHeader's initial position
    // so it scrolls away nicely once the currentHeader has locked into place
    CGFloat previousFrameHeight = previousHeader.bounds.size.height;
    CGFloat targetCenter = currentFrameTop - previousFrameHeight * (1.0 - previousHeader.layer.anchorPoint.y);
    yOffset = targetCenter - previousHeader.center.y;
    previousHeader.transform = CGAffineTransformMakeTranslation(0, yOffset);
    previousHeader.layer.zPosition = ZINDEX_STICKY_HEADER;
  }
}

- (UIView *)hitTest:(CGPoint)point withEvent:(UIEvent *)event
{
  __block UIView *hitView;

  [_stickyHeaderIndices enumerateIndexesWithOptions:0 usingBlock:^(NSUInteger idx, BOOL *stop) {
    UIView *stickyHeader = [self contentView].reactSubviews[idx];
    CGPoint convertedPoint = [stickyHeader convertPoint:point fromView:self];
    hitView = [stickyHeader hitTest:convertedPoint withEvent:event];
    *stop = (hitView != nil);
  }];

<<<<<<< HEAD
  CGPoint convertedPoint = [stickyHeader convertPoint:point fromView:self];
  return stickyHeader ? [stickyHeader hitTest:convertedPoint withEvent:event] :
                        [super hitTest:point withEvent:event];
=======
  return hitView ?: [super hitTest:point withEvent:event];
>>>>>>> 46da7888
}

@end

@interface RCTScrollView (Private)
- (NSArray *)calculateChildFramesData;
@end

@implementation RCTScrollView
{
  RCTEventDispatcher *_eventDispatcher;
  RCTCustomScrollView *_scrollView;
  UIView *_contentView;
  NSTimeInterval _lastScrollDispatchTime;
  NSMutableArray *_cachedChildFrames;
  BOOL _allowNextScrollNoMatterWhat;
}

@synthesize nativeMainScrollDelegate = _nativeMainScrollDelegate;

- (instancetype)initWithEventDispatcher:(RCTEventDispatcher *)eventDispatcher
{
  RCTAssertParam(eventDispatcher);

  if ((self = [super initWithFrame:CGRectZero])) {

    _eventDispatcher = eventDispatcher;
    _scrollView = [[RCTCustomScrollView alloc] initWithFrame:CGRectZero];
    _scrollView.delegate = self;
    _scrollView.delaysContentTouches = NO;
    _automaticallyAdjustContentInsets = YES;
    _contentInset = UIEdgeInsetsZero;
    _contentSize = CGSizeZero;

    _scrollEventThrottle = 0.0;
    _lastScrollDispatchTime = CACurrentMediaTime();
    _cachedChildFrames = [[NSMutableArray alloc] init];

    [self addSubview:_scrollView];
  }
  return self;
}

RCT_NOT_IMPLEMENTED(-initWithFrame:(CGRect)frame)
RCT_NOT_IMPLEMENTED(-initWithCoder:(NSCoder *)aDecoder)

- (void)setRemoveClippedSubviews:(__unused BOOL)removeClippedSubviews
{
  // Does nothing
}

- (void)insertReactSubview:(UIView *)view atIndex:(__unused NSInteger)atIndex
{
  RCTAssert(_contentView == nil, @"RCTScrollView may only contain a single subview");
  _contentView = view;
  [_scrollView addSubview:view];
}

- (void)removeReactSubview:(UIView *)subview
{
  RCTAssert(_contentView == subview, @"Attempted to remove non-existent subview");
  _contentView = nil;
  [subview removeFromSuperview];
}

- (NSArray *)reactSubviews
{
  return _contentView ? @[_contentView] : @[];
}

- (BOOL)centerContent
{
  return _scrollView.centerContent;
}

- (void)setCenterContent:(BOOL)centerContent
{
  _scrollView.centerContent = centerContent;
}

- (NSIndexSet *)stickyHeaderIndices
{
  return _scrollView.stickyHeaderIndices;
}

- (void)setStickyHeaderIndices:(NSIndexSet *)headerIndices
{
  RCTAssert(_scrollView.contentSize.width <= self.frame.size.width,
           @"sticky headers are not supported with horizontal scrolled views");
  _scrollView.stickyHeaderIndices = headerIndices;
}

- (void)setClipsToBounds:(BOOL)clipsToBounds
{
  [super setClipsToBounds:clipsToBounds];
  [_scrollView setClipsToBounds:clipsToBounds];
}

- (void)dealloc
{
  _scrollView.delegate = nil;
}

- (void)layoutSubviews
{
  [super layoutSubviews];
  RCTAssert(self.subviews.count == 1, @"we should only have exactly one subview");
  RCTAssert([self.subviews lastObject] == _scrollView, @"our only subview should be a scrollview");
  _scrollView.frame = self.bounds;

  [RCTView autoAdjustInsetsForView:self
                    withScrollView:_scrollView
                      updateOffset:YES];

  [self updateClippedSubviews];
}

- (void)setContentInset:(UIEdgeInsets)contentInset
{
  CGPoint contentOffset = _scrollView.contentOffset;

  _contentInset = contentInset;
  [RCTView autoAdjustInsetsForView:self
                    withScrollView:_scrollView
                      updateOffset:NO];

  _scrollView.contentOffset = contentOffset;
}

- (void)scrollToOffset:(CGPoint)offset
{
  [self scrollToOffset:offset animated:YES];
}

- (void)scrollToOffset:(CGPoint)offset animated:(BOOL)animated
{
  if (!CGPointEqualToPoint(_scrollView.contentOffset, offset)) {
    [_scrollView setContentOffset:offset animated:animated];
  }
}

- (void)zoomToRect:(CGRect)rect animated:(BOOL)animated
{
  [_scrollView zoomToRect:rect animated:animated];
}

#pragma mark - ScrollView delegate

#define RCT_SCROLL_EVENT_HANDLER(delegateMethod, eventName) \
- (void)delegateMethod:(UIScrollView *)scrollView           \
{                                                           \
  [_eventDispatcher sendScrollEventWithType:eventName reactTag:self.reactTag scrollView:scrollView userData:nil]; \
  if ([_nativeMainScrollDelegate respondsToSelector:_cmd]) { \
    [_nativeMainScrollDelegate delegateMethod:scrollView]; \
  } \
}

#define RCT_FORWARD_SCROLL_EVENT(call) \
if ([_nativeMainScrollDelegate respondsToSelector:_cmd]) { \
  [_nativeMainScrollDelegate call]; \
}

RCT_SCROLL_EVENT_HANDLER(scrollViewDidEndScrollingAnimation, RCTScrollEventTypeEndDeceleration)
RCT_SCROLL_EVENT_HANDLER(scrollViewWillBeginDecelerating, RCTScrollEventTypeStartDeceleration)
RCT_SCROLL_EVENT_HANDLER(scrollViewDidEndDecelerating, RCTScrollEventTypeEndDeceleration)
RCT_SCROLL_EVENT_HANDLER(scrollViewDidZoom, RCTScrollEventTypeMove)

- (void)scrollViewDidScroll:(UIScrollView *)scrollView
{
  [_scrollView dockClosestSectionHeader];
  [self updateClippedSubviews];

  NSTimeInterval now = CACurrentMediaTime();

  /**
   * TODO: this logic looks wrong, and it may be because it is. Currently, if _scrollEventThrottle
   * is set to zero (the default), the "didScroll" event is only sent once per scroll, instead of repeatedly
   * while scrolling as expected. However, if you "fix" that bug, ScrollView will generate repeated
   * warnings, and behave strangely (ListView works fine however), so don't fix it unless you fix that too!
   */
  if (_allowNextScrollNoMatterWhat ||
      (_scrollEventThrottle > 0 && _scrollEventThrottle < (now - _lastScrollDispatchTime))) {

    // Calculate changed frames
    NSArray *childFrames = [self calculateChildFramesData];

    // Dispatch event
    [_eventDispatcher sendScrollEventWithType:RCTScrollEventTypeMove
                                     reactTag:self.reactTag
                                   scrollView:scrollView
                                     userData:@{@"updatedChildFrames": childFrames}];

    // Update dispatch time
    _lastScrollDispatchTime = now;
    _allowNextScrollNoMatterWhat = NO;
  }
  RCT_FORWARD_SCROLL_EVENT(scrollViewDidScroll:scrollView);
}

- (NSArray *)calculateChildFramesData
{
    NSMutableArray *updatedChildFrames = [[NSMutableArray alloc] init];
    [[_contentView reactSubviews] enumerateObjectsUsingBlock:
     ^(UIView *subview, NSUInteger idx, __unused BOOL *stop) {

      // Check if new or changed
      CGRect newFrame = subview.frame;
      BOOL frameChanged = NO;
      if (_cachedChildFrames.count <= idx) {
        frameChanged = YES;
        [_cachedChildFrames addObject:[NSValue valueWithCGRect:newFrame]];
      } else if (!CGRectEqualToRect(newFrame, [_cachedChildFrames[idx] CGRectValue])) {
        frameChanged = YES;
        _cachedChildFrames[idx] = [NSValue valueWithCGRect:newFrame];
      }

      // Create JS frame object
      if (frameChanged) {
        [updatedChildFrames addObject: @{
          @"index": @(idx),
          @"x": @(newFrame.origin.x),
          @"y": @(newFrame.origin.y),
          @"width": @(newFrame.size.width),
          @"height": @(newFrame.size.height),
        }];
      }
    }];

    return updatedChildFrames;
}

- (void)scrollViewWillBeginDragging:(UIScrollView *)scrollView
{
  _allowNextScrollNoMatterWhat = YES; // Ensure next scroll event is recorded, regardless of throttle
  [_eventDispatcher sendScrollEventWithType:RCTScrollEventTypeStart reactTag:self.reactTag scrollView:scrollView userData:nil];
  RCT_FORWARD_SCROLL_EVENT(scrollViewWillBeginDragging:scrollView);
}

- (void)scrollViewWillEndDragging:(UIScrollView *)scrollView withVelocity:(CGPoint)velocity targetContentOffset:(inout CGPoint *)targetContentOffset
{
  NSDictionary *userData = @{
    @"velocity": @{
      @"x": @(velocity.x),
      @"y": @(velocity.y)
    },
    @"targetContentOffset": @{
      @"x": @(targetContentOffset->x),
      @"y": @(targetContentOffset->y)
    }
  };
  [_eventDispatcher sendScrollEventWithType:RCTScrollEventTypeEnd reactTag:self.reactTag scrollView:scrollView userData:userData];
  RCT_FORWARD_SCROLL_EVENT(scrollViewWillEndDragging:scrollView withVelocity:velocity targetContentOffset:targetContentOffset);
}

- (void)scrollViewDidEndDragging:(UIScrollView *)scrollView willDecelerate:(BOOL)decelerate
{
  RCT_FORWARD_SCROLL_EVENT(scrollViewDidEndDragging:scrollView willDecelerate:decelerate);
}

- (void)scrollViewWillBeginZooming:(UIScrollView *)scrollView withView:(UIView *)view
{
  [_eventDispatcher sendScrollEventWithType:RCTScrollEventTypeStart reactTag:self.reactTag scrollView:scrollView userData:nil];
  RCT_FORWARD_SCROLL_EVENT(scrollViewWillBeginZooming:scrollView withView:view);
}

- (void)scrollViewDidEndZooming:(UIScrollView *)scrollView withView:(UIView *)view atScale:(CGFloat)scale
{
  [_eventDispatcher sendScrollEventWithType:RCTScrollEventTypeEnd reactTag:self.reactTag scrollView:scrollView userData:nil];
  RCT_FORWARD_SCROLL_EVENT(scrollViewDidEndZooming:scrollView withView:view atScale:scale);
}

- (BOOL)scrollViewShouldScrollToTop:(UIScrollView *)scrollView
{
  if ([_nativeMainScrollDelegate respondsToSelector:_cmd]) {
    return [_nativeMainScrollDelegate scrollViewShouldScrollToTop:scrollView];
  }
  return YES;
}

- (UIView *)viewForZoomingInScrollView:(__unused UIScrollView *)scrollView
{
  return _contentView;
}

#pragma mark - Setters

- (CGSize)_calculateViewportSize
{
  CGSize viewportSize = self.bounds.size;
  if (_automaticallyAdjustContentInsets) {
    UIEdgeInsets contentInsets = [RCTView contentInsetsForView:self];
    viewportSize = CGSizeMake(self.bounds.size.width - contentInsets.left - contentInsets.right,
                                self.bounds.size.height - contentInsets.top - contentInsets.bottom);
  }
  return viewportSize;
}

- (CGPoint)calculateOffsetForContentSize:(CGSize)newContentSize
{
  CGPoint oldOffset = _scrollView.contentOffset;
  CGPoint newOffset = oldOffset;

  CGSize oldContentSize = _scrollView.contentSize;
  CGSize viewportSize = [self _calculateViewportSize];

  BOOL fitsinViewportY = oldContentSize.height <= viewportSize.height && newContentSize.height <= viewportSize.height;
  if (newContentSize.height < oldContentSize.height && !fitsinViewportY) {
    CGFloat offsetHeight = oldOffset.y + viewportSize.height;
    if (oldOffset.y < 0) {
      // overscrolled on top, leave offset alone
    } else if (offsetHeight > oldContentSize.height) {
      // overscrolled on the bottom, preserve overscroll amount
      newOffset.y = MAX(0, oldOffset.y - (oldContentSize.height - newContentSize.height));
    } else if (offsetHeight > newContentSize.height) {
      // offset falls outside of bounds, scroll back to end of list
      newOffset.y = MAX(0, newContentSize.height - viewportSize.height);
    }
  }

  BOOL fitsinViewportX = oldContentSize.width <= viewportSize.width && newContentSize.width <= viewportSize.width;
  if (newContentSize.width < oldContentSize.width && !fitsinViewportX) {
    CGFloat offsetHeight = oldOffset.x + viewportSize.width;
    if (oldOffset.x < 0) {
      // overscrolled at the beginning, leave offset alone
    } else if (offsetHeight > oldContentSize.width && newContentSize.width > viewportSize.width) {
      // overscrolled at the end, preserve overscroll amount as much as possible
      newOffset.x = MAX(0, oldOffset.x - (oldContentSize.width - newContentSize.width));
    } else if (offsetHeight > newContentSize.width) {
      // offset falls outside of bounds, scroll back to end
      newOffset.x = MAX(0, newContentSize.width - viewportSize.width);
    }
  }

  // all other cases, offset doesn't change
  return newOffset;
}

/**
 * Once you set the `contentSize`, to a nonzero value, it is assumed to be
 * managed by you, and we'll never automatically compute the size for you,
 * unless you manually reset it back to {0, 0}
 */
- (CGSize)contentSize
{
  if (!CGSizeEqualToSize(_contentSize, CGSizeZero)) {
    return _contentSize;
  } else if (!_contentView) {
    return CGSizeZero;
  } else {
    CGSize singleSubviewSize = _contentView.frame.size;
    CGPoint singleSubviewPosition = _contentView.frame.origin;
    return (CGSize){
      singleSubviewSize.width + singleSubviewPosition.x,
      singleSubviewSize.height + singleSubviewPosition.y
    };
  }
}

- (void)reactBridgeDidFinishTransaction
{
  CGSize contentSize = self.contentSize;
  if (!CGSizeEqualToSize(_scrollView.contentSize, contentSize)) {
    // When contentSize is set manually, ScrollView internals will reset
    // contentOffset to  {0, 0}. Since we potentially set contentSize whenever
    // anything in the ScrollView updates, we workaround this issue by manually
    // adjusting contentOffset whenever this happens
    CGPoint newOffset = [self calculateOffsetForContentSize:contentSize];
    _scrollView.contentSize = contentSize;
    _scrollView.contentOffset = newOffset;
  }
  [_scrollView dockClosestSectionHeader];
}

// Note: setting several properties of UIScrollView has the effect of
// resetting its contentOffset to {0, 0}. To prevent this, we generate
// setters here that will record the contentOffset beforehand, and
// restore it after the property has been set.

#define RCT_SET_AND_PRESERVE_OFFSET(setter, type)    \
- (void)setter:(type)value                           \
{                                                    \
  CGPoint contentOffset = _scrollView.contentOffset; \
  [_scrollView setter:value];                        \
  _scrollView.contentOffset = contentOffset;         \
}

RCT_SET_AND_PRESERVE_OFFSET(setAlwaysBounceHorizontal, BOOL)
RCT_SET_AND_PRESERVE_OFFSET(setAlwaysBounceVertical, BOOL)
RCT_SET_AND_PRESERVE_OFFSET(setBounces, BOOL)
RCT_SET_AND_PRESERVE_OFFSET(setBouncesZoom, BOOL)
RCT_SET_AND_PRESERVE_OFFSET(setCanCancelContentTouches, BOOL)
RCT_SET_AND_PRESERVE_OFFSET(setDecelerationRate, CGFloat)
RCT_SET_AND_PRESERVE_OFFSET(setDirectionalLockEnabled, BOOL)
RCT_SET_AND_PRESERVE_OFFSET(setKeyboardDismissMode, UIScrollViewKeyboardDismissMode)
RCT_SET_AND_PRESERVE_OFFSET(setMaximumZoomScale, CGFloat)
RCT_SET_AND_PRESERVE_OFFSET(setMinimumZoomScale, CGFloat)
RCT_SET_AND_PRESERVE_OFFSET(setPagingEnabled, BOOL)
RCT_SET_AND_PRESERVE_OFFSET(setScrollEnabled, BOOL)
RCT_SET_AND_PRESERVE_OFFSET(setScrollsToTop, BOOL)
RCT_SET_AND_PRESERVE_OFFSET(setShowsHorizontalScrollIndicator, BOOL)
RCT_SET_AND_PRESERVE_OFFSET(setShowsVerticalScrollIndicator, BOOL)
RCT_SET_AND_PRESERVE_OFFSET(setZoomScale, CGFloat);
RCT_SET_AND_PRESERVE_OFFSET(setScrollIndicatorInsets, UIEdgeInsets);

#pragma mark - Forward methods and properties to underlying UIScrollView

- (BOOL)respondsToSelector:(SEL)aSelector
{
  return [super respondsToSelector:aSelector] || [_scrollView respondsToSelector:aSelector];
}

- (void)setValue:(id)value forUndefinedKey:(NSString *)key
{
  [_scrollView setValue:value forKey:key];
}

- (id)valueForUndefinedKey:(NSString *)key
{
  return [_scrollView valueForKey:key];
}

@end

@implementation RCTEventDispatcher (RCTScrollView)

- (void)sendScrollEventWithType:(RCTScrollEventType)type
                       reactTag:(NSNumber *)reactTag
                     scrollView:(UIScrollView *)scrollView
                       userData:(NSDictionary *)userData
{
  RCTScrollEvent *scrollEvent = [[RCTScrollEvent alloc] initWithType:type
                                                            reactTag:reactTag
                                                          scrollView:scrollView
                                                            userData:userData];
  [self sendEvent:scrollEvent];
}

@end<|MERGE_RESOLUTION|>--- conflicted
+++ resolved
@@ -348,13 +348,7 @@
     *stop = (hitView != nil);
   }];
 
-<<<<<<< HEAD
-  CGPoint convertedPoint = [stickyHeader convertPoint:point fromView:self];
-  return stickyHeader ? [stickyHeader hitTest:convertedPoint withEvent:event] :
-                        [super hitTest:point withEvent:event];
-=======
   return hitView ?: [super hitTest:point withEvent:event];
->>>>>>> 46da7888
 }
 
 @end
