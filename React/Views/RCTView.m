--- conflicted
+++ resolved
@@ -328,67 +328,6 @@
   }
 }
 
-<<<<<<< HEAD
-- (void)remountSubview:(UIView *)view
-{
-  // Calculate insertion index for view
-  NSInteger index = 0;
-  for (UIView *subview in _reactSubviews) {
-    if (subview == view) {
-      [self insertSubview:view atIndex:index];
-      break;
-    }
-    if (subview.superview) {
-      // View is mounted, so bump the index
-      index++;
-    }
-  }
-}
-
-- (void)mountOrUnmountSubview:(UIView *)view withClipRect:(CGRect)clipRect relativeToView:(UIView *)clipView
-{
-  if (view.clipsToBounds) {
-
-    // View has cliping enabled, so we can easily test if it is partially
-    // or completely within the clipRect, and mount or unmount it accordingly
-
-    if (!CGSizeEqualToSize(CGRectIntersection(clipRect, view.frame).size, CGSizeZero)) {
-
-      // View is at least partially visible, so remount it if unmounted
-      if (view.superview == nil) {
-        [self remountSubview:view];
-      }
-
-      // Then test its subviews
-      if (CGRectContainsRect(clipRect, view.frame)) {
-        [view react_remountAllSubviews];
-      } else {
-        [view react_updateClippedSubviewsWithClipRect:clipRect relativeToView:clipView];
-      }
-
-    } else if (view.superview) {
-
-      // View is completely outside the clipRect, so unmount it
-      [view removeFromSuperview];
-    }
-
-  } else {
-
-    // View has clipping disabled, so there's no way to tell if it has
-    // any visible subviews without an expensive recursive test, so we'll
-    // just add it.
-
-    if (view.superview == nil) {
-      [self remountSubview:view];
-    }
-
-    // Check if subviews need to be mounted/unmounted
-    [view react_updateClippedSubviewsWithClipRect:clipRect relativeToView:clipView];
-  }
-}
-
-=======
->>>>>>> bdd83985
 - (void)react_updateClippedSubviewsWithClipRect:(CGRect)clipRect relativeToView:(UIView *)clipView
 {
   // TODO (#5906496): for scrollviews (the primary use-case) we could
