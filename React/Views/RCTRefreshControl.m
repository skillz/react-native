--- conflicted
+++ resolved
@@ -79,15 +79,9 @@
   // The contentOffset of the scrollview MUST be greater than the contentInset before calling
   // endRefreshing otherwise the next pull to refresh will not work properly.
   UIScrollView *scrollView = (UIScrollView *)self.superview;
-<<<<<<< HEAD
-  if (_refreshingProgrammatically && scrollView.contentOffset.y < 0) {
-    UInt64 endRefreshingTimestamp = _currentRefreshingStateTimestamp;
-    CGPoint offset = {scrollView.contentOffset.x, 0};
-=======
   if (_refreshingProgrammatically && scrollView.contentOffset.y < -scrollView.contentInset.top) {
     UInt64 endRefreshingTimestamp = _currentRefreshingStateTimestamp;
     CGPoint offset = {scrollView.contentOffset.x, -scrollView.contentInset.top};
->>>>>>> 14c03298
     [UIView animateWithDuration:0.25
                           delay:0
                         options:UIViewAnimationOptionBeginFromCurrentState
