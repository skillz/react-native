--- conflicted
+++ resolved
@@ -29,15 +29,9 @@
 
 RCT_EXPORT_MODULE()
 
-<<<<<<< HEAD
-+ (void)setEnabled:(BOOL)enable
-{
-  isEnabled = enable;
-=======
 + (void)setEnabled:(BOOL)enabled
 {
   isEnabled = enabled;
->>>>>>> 3a223e97
 }
 
 - (instancetype)init
@@ -70,39 +64,6 @@
 
 - (void)showWithURL:(NSURL *)URL
 {
-<<<<<<< HEAD
-  if (isEnabled) {
-    dispatch_async(dispatch_get_main_queue(), ^{
-
-      _showDate = [NSDate date];
-      if (!_window && !RCTRunningInTestEnvironment()) {
-        CGFloat screenWidth = [UIScreen mainScreen].bounds.size.width;
-        _window = [[UIWindow alloc] initWithFrame:CGRectMake(0, 0, screenWidth, 22)];
-        _window.backgroundColor = [UIColor blackColor];
-        _window.windowLevel = UIWindowLevelStatusBar + 1;
-
-        _label = [[UILabel alloc] initWithFrame:_window.bounds];
-        _label.font = [UIFont systemFontOfSize:12.0];
-        _label.textColor = [UIColor grayColor];
-        _label.textAlignment = NSTextAlignmentCenter;
-
-        [_window addSubview:_label];
-        [_window makeKeyAndVisible];
-      }
-
-      NSString *source;
-      if (URL.fileURL) {
-        source = @"pre-bundled file";
-      } else {
-        source = [NSString stringWithFormat:@"%@:%@", URL.host, URL.port];
-      }
-
-      _label.text = [NSString stringWithFormat:@"Loading from %@...", source];
-      _window.hidden = NO;
-
-    });
-  }
-=======
   if (!isEnabled) {
     return;
   }
@@ -136,33 +97,10 @@
     _window.hidden = NO;
 
   });
->>>>>>> 3a223e97
 }
 
 - (void)hide
 {
-<<<<<<< HEAD
-  if (isEnabled) {
-    dispatch_async(dispatch_get_main_queue(), ^{
-
-      const NSTimeInterval MIN_PRESENTED_TIME = 0.6;
-      NSTimeInterval presentedTime = [[NSDate date] timeIntervalSinceDate:_showDate];
-      NSTimeInterval delay = MAX(0, MIN_PRESENTED_TIME - presentedTime);
-
-      CGRect windowFrame = _window.frame;
-      [UIView animateWithDuration:0.25
-                            delay:delay
-                          options:0
-                       animations:^{
-                         _window.frame = CGRectOffset(windowFrame, 0, -windowFrame.size.height);
-                       } completion:^(__unused BOOL finished) {
-                         _window.frame = windowFrame;
-                         _window.hidden = YES;
-                         _window = nil;
-                       }];
-    });
-  }
-=======
   if (!isEnabled) {
     return;
   }
@@ -185,9 +123,7 @@
                        _window = nil;
                      }];
   });
->>>>>>> 3a223e97
 }
-
 
 @end
 
@@ -196,11 +132,7 @@
 @implementation RCTDevLoadingView
 
 + (NSString *)moduleName { return nil; }
-<<<<<<< HEAD
-+ (void)setEnabled:(BOOL)enable {}
-=======
 + (void)setEnabled:(BOOL)enabled { }
->>>>>>> 3a223e97
 
 @end
 
