--- conflicted
+++ resolved
@@ -54,138 +54,7 @@
 
   render() {
     return (
-<<<<<<< HEAD
-      <RNTesterPage title={'Accessibility'}>
-        <RNTesterBlock title="Nonaccessible view with TextViews">
-          <View>
-            <Text style={{color: 'green'}}>This is</Text>
-            <Text style={{color: 'blue'}}>nontouchable normal view.</Text>
-          </View>
-        </RNTesterBlock>
-
-        <RNTesterBlock title="Accessible view with TextViews wihout label">
-          <View accessible={true}>
-            <Text style={{color: 'green'}}>This is</Text>
-            <Text style={{color: 'blue'}}>
-              nontouchable accessible view without label.
-            </Text>
-          </View>
-        </RNTesterBlock>
-
-        <RNTesterBlock title="Accessible view with TextViews with label">
-          <View
-            accessible={true}
-            accessibilityLabel="I have label, so I read it instead of embedded text.">
-            <Text style={{color: 'green'}}>This is</Text>
-            <Text style={{color: 'blue'}}>
-              nontouchable accessible view with label.
-            </Text>
-          </View>
-        </RNTesterBlock>
-
-        <RNTesterBlock title="Touchable with accessibilityRole = header">
-          <View
-            accessible={true}
-            accessibilityLabel="I'm a header, so I read it instead of embedded text."
-            accessibilityRole="header">
-            <Text style={{color: 'green'}}>This is</Text>
-            <Text style={{color: 'blue'}}>
-              nontouchable accessible view with label.
-            </Text>
-          </View>
-        </RNTesterBlock>
-
-        <RNTesterBlock title="Touchable with accessibilityRole = link">
-          <TouchableWithoutFeedback
-            onPress={() =>
-              ToastAndroid.show('Toasts work by default', ToastAndroid.SHORT)
-            }
-            accessibilityRole="link">
-            <View style={styles.embedded}>
-              <Text>Click me</Text>
-              <Text>Or not</Text>
-            </View>
-          </TouchableWithoutFeedback>
-        </RNTesterBlock>
-
-        <RNTesterBlock title="Touchable with accessibilityRole = button">
-          <TouchableWithoutFeedback
-            onPress={() =>
-              ToastAndroid.show('Toasts work by default', ToastAndroid.SHORT)
-            }
-            accessibilityRole="button">
-            <View style={styles.embedded}>
-              <Text>Click me</Text>
-              <Text>Or not</Text>
-            </View>
-          </TouchableWithoutFeedback>
-        </RNTesterBlock>
-
-        <RNTesterBlock title="Disabled Touchable with accessibilityRole = button">
-          <TouchableWithoutFeedback
-            onPress={() =>
-              ToastAndroid.show('Toasts work by default', ToastAndroid.SHORT)
-            }
-            accessibilityRole="button"
-            accessibilityStates={['disabled']}
-            disabled={true}>
-            <View>
-              <Text>I am disabled</Text>
-              <Text>Clicking me will not trigger any action.</Text>
-            </View>
-          </TouchableWithoutFeedback>
-        </RNTesterBlock>
-
-        <RNTesterBlock title="Touchable with accessibilityRole = button and accessibilityHint">
-          <TouchableWithoutFeedback
-            onPress={() =>
-              ToastAndroid.show('Toasts work by default', ToastAndroid.SHORT)
-            }
-            accessibilityRole="button"
-            accessibilityHint="Triggers
-            Toasts">
-            <View>
-              <Text>Click Me!</Text>
-            </View>
-          </TouchableWithoutFeedback>
-        </RNTesterBlock>
-
-        <RNTesterBlock title="Accessible View with hint, role, and state">
-          <View
-            accessible={true}
-            accessibilityRole="button"
-            accessibilityStates={['selected']}
-            accessibilityHint="accessibility hint">
-            <Text>Accessible view with hint, role, and state</Text>
-            <Text style={{color: 'gray'}}>
-              Talkback will say: accessibility hint button, selected{' '}
-            </Text>
-          </View>
-        </RNTesterBlock>
-
-        <RNTesterBlock title="Accessible View with label, hint, role, and state">
-          <View
-            accessible={true}
-            accessibilityLabel="accessibility Label"
-            accessibilityRole="button"
-            accessibilityStates={['selected']}
-            accessibilityHint="accessibility Hint">
-            <Text>Accessible view with label, hint, role, and state</Text>
-            <Text style={{color: 'gray'}}>
-              Talkback will say: accessibility label, hint button, selected{' '}
-            </Text>
-          </View>
-        </RNTesterBlock>
-
-        <RNTesterBlock title="Accessible View with no other properties set">
-          <View accessible={true}>
-            <Text>This accessible view has no label, so the text is read.</Text>
-          </View>
-        </RNTesterBlock>
-
-=======
       <RNTesterPage title={'Accessibility Android APIs'}>
->>>>>>> 14c03298
         <RNTesterBlock title="LiveRegion">
           <TouchableWithoutFeedback onPress={this._addOne}>
             <View style={styles.embedded}>
