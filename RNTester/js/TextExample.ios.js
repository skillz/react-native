--- conflicted
+++ resolved
@@ -492,8 +492,6 @@
     },
   },
   {
-<<<<<<< HEAD
-=======
     title: 'Transparent Background Color',
     render: function() {
       return (
@@ -507,7 +505,6 @@
     },
   },
   {
->>>>>>> 14c03298
     title: 'Text metrics',
     render: function() {
       return <TextRenderInfoExample />;
