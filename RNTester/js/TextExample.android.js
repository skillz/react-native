--- conflicted
+++ resolved
@@ -668,8 +668,6 @@
         <RNTesterBlock title="Substring Emoji (should only see 'test')">
           <Text>{'test🙃'.substring(0, 5)}</Text>
         </RNTesterBlock>
-<<<<<<< HEAD
-=======
         <RNTesterBlock title="Text linkify">
           <Text dataDetectorType="phoneNumber">Phone number: 123-123-1234</Text>
           <Text dataDetectorType="link">Link: https://www.facebook.com</Text>
@@ -683,7 +681,6 @@
             employee@facebook.com
           </Text>
         </RNTesterBlock>
->>>>>>> 14c03298
       </RNTesterPage>
     );
   }
