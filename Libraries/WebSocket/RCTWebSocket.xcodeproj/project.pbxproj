// !$*UTF8*$!
{
	archiveVersion = 1;
	classes = {
	};
	objectVersion = 46;
	objects = {

/* Begin PBXBuildFile section */
		1338BBE01B04ACC80064A9C9 /* RCTSRWebSocket.m in Sources */ = {isa = PBXBuildFile; fileRef = 1338BBDD1B04ACC80064A9C9 /* RCTSRWebSocket.m */; };
		1338BBE11B04ACC80064A9C9 /* RCTWebSocketExecutor.m in Sources */ = {isa = PBXBuildFile; fileRef = 1338BBDF1B04ACC80064A9C9 /* RCTWebSocketExecutor.m */; };
<<<<<<< HEAD
		2D3B5F3D1D9B165B00451313 /* RCTSRWebSocket.m in Sources */ = {isa = PBXBuildFile; fileRef = 1338BBDD1B04ACC80064A9C9 /* RCTSRWebSocket.m */; };
		2D3B5F3E1D9B165B00451313 /* RCTWebSocketExecutor.m in Sources */ = {isa = PBXBuildFile; fileRef = 1338BBDF1B04ACC80064A9C9 /* RCTWebSocketExecutor.m */; };
		2D3B5F401D9B165B00451313 /* RCTWebSocketModule.m in Sources */ = {isa = PBXBuildFile; fileRef = 3C86DF7B1ADF695F0047B81A /* RCTWebSocketModule.m */; };
		2DC5E5281F3A6CFD000EE84B /* libfishhook-tvOS.a in Frameworks */ = {isa = PBXBuildFile; fileRef = 2DC5E5271F3A6CFD000EE84B /* libfishhook-tvOS.a */; };
		313D056921193110006C8303 /* libfishhook.a in Frameworks */ = {isa = PBXBuildFile; fileRef = 3DBE0D001F3B181A0099AA32 /* libfishhook.a */; };
=======
		2D3ABDC220C7206E00DF56E9 /* libfishhook.a in Frameworks */ = {isa = PBXBuildFile; fileRef = 3DBE0D001F3B181A0099AA32 /* libfishhook.a */; };
		2D3B5F3D1D9B165B00451313 /* RCTSRWebSocket.m in Sources */ = {isa = PBXBuildFile; fileRef = 1338BBDD1B04ACC80064A9C9 /* RCTSRWebSocket.m */; };
		2D3B5F3E1D9B165B00451313 /* RCTWebSocketExecutor.m in Sources */ = {isa = PBXBuildFile; fileRef = 1338BBDF1B04ACC80064A9C9 /* RCTWebSocketExecutor.m */; };
		2D3B5F401D9B165B00451313 /* RCTWebSocketModule.m in Sources */ = {isa = PBXBuildFile; fileRef = 3C86DF7B1ADF695F0047B81A /* RCTWebSocketModule.m */; };
>>>>>>> a442e0b6
		3C86DF7C1ADF695F0047B81A /* RCTWebSocketModule.m in Sources */ = {isa = PBXBuildFile; fileRef = 3C86DF7B1ADF695F0047B81A /* RCTWebSocketModule.m */; };
		3DBE0D141F3B185A0099AA32 /* fishhook.c in Sources */ = {isa = PBXBuildFile; fileRef = 3DBE0D121F3B185A0099AA32 /* fishhook.c */; };
		3DBE0D151F3B185A0099AA32 /* fishhook.c in Sources */ = {isa = PBXBuildFile; fileRef = 3DBE0D121F3B185A0099AA32 /* fishhook.c */; };
		3DBE0D801F3B1AF00099AA32 /* fishhook.h in CopyFiles */ = {isa = PBXBuildFile; fileRef = 3DBE0D131F3B185A0099AA32 /* fishhook.h */; };
		3DBE0D821F3B1B0C0099AA32 /* fishhook.h in CopyFiles */ = {isa = PBXBuildFile; fileRef = 3DBE0D131F3B185A0099AA32 /* fishhook.h */; };
		A12E9E2E1E5DEC4E0029001B /* RCTReconnectingWebSocket.m in Sources */ = {isa = PBXBuildFile; fileRef = A12E9E2D1E5DEC4E0029001B /* RCTReconnectingWebSocket.m */; };
		A12E9E2F1E5DEC550029001B /* RCTReconnectingWebSocket.m in Sources */ = {isa = PBXBuildFile; fileRef = A12E9E2D1E5DEC4E0029001B /* RCTReconnectingWebSocket.m */; };
		ED297176215062BA00B7C4FE /* libfishhook-tvOS.a in Frameworks */ = {isa = PBXBuildFile; fileRef = 3DBE0D0D1F3B181C0099AA32 /* libfishhook-tvOS.a */; };
/* End PBXBuildFile section */

/* Begin PBXContainerItemProxy section */
		3DBE0D0E1F3B18490099AA32 /* PBXContainerItemProxy */ = {
			isa = PBXContainerItemProxy;
			containerPortal = 3C86DF3E1ADF2C930047B81A /* Project object */;
			proxyType = 1;
			remoteGlobalIDString = 3DBE0CF41F3B181A0099AA32;
			remoteInfo = fishhook;
		};
		3DBE0D101F3B184D0099AA32 /* PBXContainerItemProxy */ = {
			isa = PBXContainerItemProxy;
			containerPortal = 3C86DF3E1ADF2C930047B81A /* Project object */;
			proxyType = 1;
			remoteGlobalIDString = 3DBE0D011F3B181C0099AA32;
			remoteInfo = "fishhook-tvOS";
		};
/* End PBXContainerItemProxy section */

/* Begin PBXCopyFilesBuildPhase section */
		3DBE0D7F1F3B1AEC0099AA32 /* CopyFiles */ = {
			isa = PBXCopyFilesBuildPhase;
			buildActionMask = 2147483647;
			dstPath = include/fishhook;
			dstSubfolderSpec = 16;
			files = (
				3DBE0D801F3B1AF00099AA32 /* fishhook.h in CopyFiles */,
			);
			runOnlyForDeploymentPostprocessing = 0;
		};
		3DBE0D811F3B1B010099AA32 /* CopyFiles */ = {
			isa = PBXCopyFilesBuildPhase;
			buildActionMask = 2147483647;
			dstPath = include/fishhook;
			dstSubfolderSpec = 16;
			files = (
				3DBE0D821F3B1B0C0099AA32 /* fishhook.h in CopyFiles */,
			);
			runOnlyForDeploymentPostprocessing = 0;
		};
/* End PBXCopyFilesBuildPhase section */

/* Begin PBXFileReference section */
		1338BBDC1B04ACC80064A9C9 /* RCTSRWebSocket.h */ = {isa = PBXFileReference; fileEncoding = 4; lastKnownFileType = sourcecode.c.h; path = RCTSRWebSocket.h; sourceTree = "<group>"; };
		1338BBDD1B04ACC80064A9C9 /* RCTSRWebSocket.m */ = {isa = PBXFileReference; fileEncoding = 4; lastKnownFileType = sourcecode.c.objc; path = RCTSRWebSocket.m; sourceTree = "<group>"; };
		1338BBDE1B04ACC80064A9C9 /* RCTWebSocketExecutor.h */ = {isa = PBXFileReference; fileEncoding = 4; lastKnownFileType = sourcecode.c.h; path = RCTWebSocketExecutor.h; sourceTree = "<group>"; };
		1338BBDF1B04ACC80064A9C9 /* RCTWebSocketExecutor.m */ = {isa = PBXFileReference; fileEncoding = 4; lastKnownFileType = sourcecode.c.objc; path = RCTWebSocketExecutor.m; sourceTree = "<group>"; };
		13526A511F362F7F0008EF00 /* libfishhook.a */ = {isa = PBXFileReference; lastKnownFileType = archive.ar; path = libfishhook.a; sourceTree = "<group>"; };
		2D2A28881D9B049200D4039D /* libRCTWebSocket-tvOS.a */ = {isa = PBXFileReference; explicitFileType = archive.ar; includeInIndex = 0; path = "libRCTWebSocket-tvOS.a"; sourceTree = BUILT_PRODUCTS_DIR; };
		2DC5E5271F3A6CFD000EE84B /* libfishhook-tvOS.a */ = {isa = PBXFileReference; lastKnownFileType = archive.ar; name = "libfishhook-tvOS.a"; path = "../fishhook/build/Debug-appletvos/libfishhook-tvOS.a"; sourceTree = "<group>"; };
		3C86DF461ADF2C930047B81A /* libRCTWebSocket.a */ = {isa = PBXFileReference; explicitFileType = archive.ar; includeInIndex = 0; path = libRCTWebSocket.a; sourceTree = BUILT_PRODUCTS_DIR; };
		3C86DF7A1ADF695F0047B81A /* RCTWebSocketModule.h */ = {isa = PBXFileReference; fileEncoding = 4; lastKnownFileType = sourcecode.c.h; path = RCTWebSocketModule.h; sourceTree = "<group>"; };
		3C86DF7B1ADF695F0047B81A /* RCTWebSocketModule.m */ = {isa = PBXFileReference; fileEncoding = 4; indentWidth = 2; lastKnownFileType = sourcecode.c.objc; path = RCTWebSocketModule.m; sourceTree = "<group>"; tabWidth = 2; };
		3DBE0D001F3B181A0099AA32 /* libfishhook.a */ = {isa = PBXFileReference; explicitFileType = archive.ar; includeInIndex = 0; path = libfishhook.a; sourceTree = BUILT_PRODUCTS_DIR; };
		3DBE0D0D1F3B181C0099AA32 /* libfishhook-tvOS.a */ = {isa = PBXFileReference; explicitFileType = archive.ar; includeInIndex = 0; path = "libfishhook-tvOS.a"; sourceTree = BUILT_PRODUCTS_DIR; };
		3DBE0D121F3B185A0099AA32 /* fishhook.c */ = {isa = PBXFileReference; fileEncoding = 4; lastKnownFileType = sourcecode.c.c; name = fishhook.c; path = ../fishhook/fishhook.c; sourceTree = "<group>"; };
		3DBE0D131F3B185A0099AA32 /* fishhook.h */ = {isa = PBXFileReference; fileEncoding = 4; lastKnownFileType = sourcecode.c.h; name = fishhook.h; path = ../fishhook/fishhook.h; sourceTree = "<group>"; };
		A12E9E2C1E5DEC4E0029001B /* RCTReconnectingWebSocket.h */ = {isa = PBXFileReference; fileEncoding = 4; lastKnownFileType = sourcecode.c.h; path = RCTReconnectingWebSocket.h; sourceTree = "<group>"; };
		A12E9E2D1E5DEC4E0029001B /* RCTReconnectingWebSocket.m */ = {isa = PBXFileReference; fileEncoding = 4; lastKnownFileType = sourcecode.c.objc; path = RCTReconnectingWebSocket.m; sourceTree = "<group>"; };
/* End PBXFileReference section */

/* Begin PBXFrameworksBuildPhase section */
		13526A4F1F362F770008EF00 /* Frameworks */ = {
			isa = PBXFrameworksBuildPhase;
			buildActionMask = 2147483647;
			files = (
<<<<<<< HEAD
				313D056921193110006C8303 /* libfishhook.a in Frameworks */,
=======
				2D3ABDC220C7206E00DF56E9 /* libfishhook.a in Frameworks */,
>>>>>>> a442e0b6
			);
			runOnlyForDeploymentPostprocessing = 0;
		};
		2DC5E5151F3A6C39000EE84B /* Frameworks */ = {
			isa = PBXFrameworksBuildPhase;
			buildActionMask = 2147483647;
			files = (
				ED297176215062BA00B7C4FE /* libfishhook-tvOS.a in Frameworks */,
			);
			runOnlyForDeploymentPostprocessing = 0;
		};
/* End PBXFrameworksBuildPhase section */

/* Begin PBXGroup section */
		13526A501F362F7F0008EF00 /* Frameworks */ = {
			isa = PBXGroup;
			children = (
				2DC5E5271F3A6CFD000EE84B /* libfishhook-tvOS.a */,
				13526A511F362F7F0008EF00 /* libfishhook.a */,
			);
			name = Frameworks;
			sourceTree = "<group>";
		};
		3C86DF3D1ADF2C930047B81A = {
			isa = PBXGroup;
			children = (
				3DBE0D121F3B185A0099AA32 /* fishhook.c */,
				3DBE0D131F3B185A0099AA32 /* fishhook.h */,
				A12E9E2C1E5DEC4E0029001B /* RCTReconnectingWebSocket.h */,
				A12E9E2D1E5DEC4E0029001B /* RCTReconnectingWebSocket.m */,
				1338BBDC1B04ACC80064A9C9 /* RCTSRWebSocket.h */,
				1338BBDD1B04ACC80064A9C9 /* RCTSRWebSocket.m */,
				1338BBDE1B04ACC80064A9C9 /* RCTWebSocketExecutor.h */,
				1338BBDF1B04ACC80064A9C9 /* RCTWebSocketExecutor.m */,
				3C86DF7A1ADF695F0047B81A /* RCTWebSocketModule.h */,
				3C86DF7B1ADF695F0047B81A /* RCTWebSocketModule.m */,
				3C86DF471ADF2C930047B81A /* Products */,
				13526A501F362F7F0008EF00 /* Frameworks */,
			);
			indentWidth = 2;
			sourceTree = "<group>";
			tabWidth = 2;
			usesTabs = 0;
		};
		3C86DF471ADF2C930047B81A /* Products */ = {
			isa = PBXGroup;
			children = (
				3C86DF461ADF2C930047B81A /* libRCTWebSocket.a */,
				2D2A28881D9B049200D4039D /* libRCTWebSocket-tvOS.a */,
				3DBE0D001F3B181A0099AA32 /* libfishhook.a */,
				3DBE0D0D1F3B181C0099AA32 /* libfishhook-tvOS.a */,
			);
			name = Products;
			sourceTree = "<group>";
		};
/* End PBXGroup section */

/* Begin PBXNativeTarget section */
		2D2A28871D9B049200D4039D /* RCTWebSocket-tvOS */ = {
			isa = PBXNativeTarget;
			buildConfigurationList = 2D2A28901D9B049200D4039D /* Build configuration list for PBXNativeTarget "RCTWebSocket-tvOS" */;
			buildPhases = (
				2D2A28841D9B049200D4039D /* Sources */,
				2DC5E5151F3A6C39000EE84B /* Frameworks */,
			);
			buildRules = (
			);
			dependencies = (
				3DBE0D111F3B184D0099AA32 /* PBXTargetDependency */,
			);
			name = "RCTWebSocket-tvOS";
			productName = "RCTWebSocket-tvOS";
			productReference = 2D2A28881D9B049200D4039D /* libRCTWebSocket-tvOS.a */;
			productType = "com.apple.product-type.library.static";
		};
		3C86DF451ADF2C930047B81A /* RCTWebSocket */ = {
			isa = PBXNativeTarget;
			buildConfigurationList = 3C86DF5A1ADF2C930047B81A /* Build configuration list for PBXNativeTarget "RCTWebSocket" */;
			buildPhases = (
				3C86DF421ADF2C930047B81A /* Sources */,
				13526A4F1F362F770008EF00 /* Frameworks */,
			);
			buildRules = (
			);
			dependencies = (
				3DBE0D0F1F3B18490099AA32 /* PBXTargetDependency */,
			);
			name = RCTWebSocket;
			productName = WebSocket;
			productReference = 3C86DF461ADF2C930047B81A /* libRCTWebSocket.a */;
			productType = "com.apple.product-type.library.static";
		};
		3DBE0CF41F3B181A0099AA32 /* fishhook */ = {
			isa = PBXNativeTarget;
			buildConfigurationList = 3DBE0CFD1F3B181A0099AA32 /* Build configuration list for PBXNativeTarget "fishhook" */;
			buildPhases = (
				3DBE0D7F1F3B1AEC0099AA32 /* CopyFiles */,
				3DBE0CF51F3B181A0099AA32 /* Sources */,
			);
			buildRules = (
			);
			dependencies = (
			);
			name = fishhook;
			productName = WebSocket;
			productReference = 3DBE0D001F3B181A0099AA32 /* libfishhook.a */;
			productType = "com.apple.product-type.library.static";
		};
		3DBE0D011F3B181C0099AA32 /* fishhook-tvOS */ = {
			isa = PBXNativeTarget;
			buildConfigurationList = 3DBE0D0A1F3B181C0099AA32 /* Build configuration list for PBXNativeTarget "fishhook-tvOS" */;
			buildPhases = (
				3DBE0D811F3B1B010099AA32 /* CopyFiles */,
				3DBE0D021F3B181C0099AA32 /* Sources */,
			);
			buildRules = (
			);
			dependencies = (
			);
			name = "fishhook-tvOS";
			productName = "RCTWebSocket-tvOS";
			productReference = 3DBE0D0D1F3B181C0099AA32 /* libfishhook-tvOS.a */;
			productType = "com.apple.product-type.library.static";
		};
/* End PBXNativeTarget section */

/* Begin PBXProject section */
		3C86DF3E1ADF2C930047B81A /* Project object */ = {
			isa = PBXProject;
			attributes = {
				LastUpgradeCheck = 0940;
				ORGANIZATIONNAME = Facebook;
				TargetAttributes = {
					2D2A28871D9B049200D4039D = {
						CreatedOnToolsVersion = 8.0;
						ProvisioningStyle = Automatic;
					};
					3C86DF451ADF2C930047B81A = {
						CreatedOnToolsVersion = 6.3;
					};
				};
			};
			buildConfigurationList = 3C86DF411ADF2C930047B81A /* Build configuration list for PBXProject "RCTWebSocket" */;
			compatibilityVersion = "Xcode 3.2";
			developmentRegion = English;
			hasScannedForEncodings = 0;
			knownRegions = (
				en,
			);
			mainGroup = 3C86DF3D1ADF2C930047B81A;
			productRefGroup = 3C86DF471ADF2C930047B81A /* Products */;
			projectDirPath = "";
			projectRoot = "";
			targets = (
				3C86DF451ADF2C930047B81A /* RCTWebSocket */,
				2D2A28871D9B049200D4039D /* RCTWebSocket-tvOS */,
				3DBE0CF41F3B181A0099AA32 /* fishhook */,
				3DBE0D011F3B181C0099AA32 /* fishhook-tvOS */,
			);
		};
/* End PBXProject section */

/* Begin PBXSourcesBuildPhase section */
		2D2A28841D9B049200D4039D /* Sources */ = {
			isa = PBXSourcesBuildPhase;
			buildActionMask = 2147483647;
			files = (
				2D3B5F3E1D9B165B00451313 /* RCTWebSocketExecutor.m in Sources */,
				2D3B5F401D9B165B00451313 /* RCTWebSocketModule.m in Sources */,
				A12E9E2F1E5DEC550029001B /* RCTReconnectingWebSocket.m in Sources */,
				2D3B5F3D1D9B165B00451313 /* RCTSRWebSocket.m in Sources */,
			);
			runOnlyForDeploymentPostprocessing = 0;
		};
		3C86DF421ADF2C930047B81A /* Sources */ = {
			isa = PBXSourcesBuildPhase;
			buildActionMask = 2147483647;
			files = (
				1338BBE01B04ACC80064A9C9 /* RCTSRWebSocket.m in Sources */,
				3C86DF7C1ADF695F0047B81A /* RCTWebSocketModule.m in Sources */,
				A12E9E2E1E5DEC4E0029001B /* RCTReconnectingWebSocket.m in Sources */,
				1338BBE11B04ACC80064A9C9 /* RCTWebSocketExecutor.m in Sources */,
			);
			runOnlyForDeploymentPostprocessing = 0;
		};
		3DBE0CF51F3B181A0099AA32 /* Sources */ = {
			isa = PBXSourcesBuildPhase;
			buildActionMask = 2147483647;
			files = (
				3DBE0D141F3B185A0099AA32 /* fishhook.c in Sources */,
			);
			runOnlyForDeploymentPostprocessing = 0;
		};
		3DBE0D021F3B181C0099AA32 /* Sources */ = {
			isa = PBXSourcesBuildPhase;
			buildActionMask = 2147483647;
			files = (
				3DBE0D151F3B185A0099AA32 /* fishhook.c in Sources */,
			);
			runOnlyForDeploymentPostprocessing = 0;
		};
/* End PBXSourcesBuildPhase section */

/* Begin PBXTargetDependency section */
		3DBE0D0F1F3B18490099AA32 /* PBXTargetDependency */ = {
			isa = PBXTargetDependency;
			target = 3DBE0CF41F3B181A0099AA32 /* fishhook */;
			targetProxy = 3DBE0D0E1F3B18490099AA32 /* PBXContainerItemProxy */;
		};
		3DBE0D111F3B184D0099AA32 /* PBXTargetDependency */ = {
			isa = PBXTargetDependency;
			target = 3DBE0D011F3B181C0099AA32 /* fishhook-tvOS */;
			targetProxy = 3DBE0D101F3B184D0099AA32 /* PBXContainerItemProxy */;
		};
/* End PBXTargetDependency section */

/* Begin XCBuildConfiguration section */
		2D2A288E1D9B049200D4039D /* Debug */ = {
			isa = XCBuildConfiguration;
			buildSettings = {
				CLANG_ANALYZER_NONNULL = YES;
				CLANG_WARN_DOCUMENTATION_COMMENTS = YES;
				CLANG_WARN_INFINITE_RECURSION = YES;
				CLANG_WARN_SUSPICIOUS_MOVES = YES;
				DEBUG_INFORMATION_FORMAT = dwarf;
				ENABLE_TESTABILITY = YES;
				OTHER_LDFLAGS = "-ObjC";
				PRODUCT_NAME = "$(TARGET_NAME)";
				SDKROOT = appletvos;
				TVOS_DEPLOYMENT_TARGET = 9.2;
			};
			name = Debug;
		};
		2D2A288F1D9B049200D4039D /* Release */ = {
			isa = XCBuildConfiguration;
			buildSettings = {
				CLANG_ANALYZER_NONNULL = YES;
				CLANG_WARN_DOCUMENTATION_COMMENTS = YES;
				CLANG_WARN_INFINITE_RECURSION = YES;
				CLANG_WARN_SUSPICIOUS_MOVES = YES;
				OTHER_LDFLAGS = "-ObjC";
				PRODUCT_NAME = "$(TARGET_NAME)";
				SDKROOT = appletvos;
				TVOS_DEPLOYMENT_TARGET = 9.2;
			};
			name = Release;
		};
		3C86DF581ADF2C930047B81A /* Debug */ = {
			isa = XCBuildConfiguration;
			buildSettings = {
				ALWAYS_SEARCH_USER_PATHS = NO;
				CLANG_CXX_LANGUAGE_STANDARD = "gnu++0x";
				CLANG_CXX_LIBRARY = "libc++";
				CLANG_ENABLE_MODULES = YES;
				CLANG_ENABLE_OBJC_ARC = YES;
				CLANG_WARN_BLOCK_CAPTURE_AUTORELEASING = YES;
				CLANG_WARN_BOOL_CONVERSION = YES;
				CLANG_WARN_COMMA = YES;
				CLANG_WARN_CONSTANT_CONVERSION = YES;
				CLANG_WARN_DEPRECATED_OBJC_IMPLEMENTATIONS = YES;
				CLANG_WARN_DIRECT_OBJC_ISA_USAGE = YES_ERROR;
				CLANG_WARN_EMPTY_BODY = YES;
				CLANG_WARN_ENUM_CONVERSION = YES;
				CLANG_WARN_INFINITE_RECURSION = YES;
				CLANG_WARN_INT_CONVERSION = YES;
				CLANG_WARN_NON_LITERAL_NULL_CONVERSION = YES;
				CLANG_WARN_OBJC_IMPLICIT_RETAIN_SELF = YES;
				CLANG_WARN_OBJC_LITERAL_CONVERSION = YES;
				CLANG_WARN_OBJC_ROOT_CLASS = YES_ERROR;
				CLANG_WARN_RANGE_LOOP_ANALYSIS = YES;
				CLANG_WARN_STRICT_PROTOTYPES = YES;
				CLANG_WARN_SUSPICIOUS_MOVE = YES;
				CLANG_WARN_UNREACHABLE_CODE = YES;
				CLANG_WARN__DUPLICATE_METHOD_MATCH = YES;
				COPY_PHASE_STRIP = NO;
				DEBUG_INFORMATION_FORMAT = "dwarf-with-dsym";
				ENABLE_STRICT_OBJC_MSGSEND = YES;
				ENABLE_TESTABILITY = YES;
				GCC_C_LANGUAGE_STANDARD = gnu99;
				GCC_DYNAMIC_NO_PIC = NO;
				GCC_NO_COMMON_BLOCKS = YES;
				GCC_OPTIMIZATION_LEVEL = 0;
				GCC_PREPROCESSOR_DEFINITIONS = (
					"DEBUG=1",
					"$(inherited)",
				);
				GCC_SYMBOLS_PRIVATE_EXTERN = NO;
				GCC_WARN_64_TO_32_BIT_CONVERSION = YES;
				GCC_WARN_ABOUT_RETURN_TYPE = YES_ERROR;
				GCC_WARN_INITIALIZER_NOT_FULLY_BRACKETED = YES;
				GCC_WARN_SHADOW = YES;
				GCC_WARN_UNDECLARED_SELECTOR = YES;
				GCC_WARN_UNINITIALIZED_AUTOS = YES_AGGRESSIVE;
				GCC_WARN_UNUSED_FUNCTION = YES;
				GCC_WARN_UNUSED_VARIABLE = YES;
				IPHONEOS_DEPLOYMENT_TARGET = 9.0;
				MTL_ENABLE_DEBUG_INFO = YES;
				ONLY_ACTIVE_ARCH = YES;
				SDKROOT = iphoneos;
				SKIP_INSTALL = YES;
				WARNING_CFLAGS = (
					"-Werror",
					"-Wall",
				);
			};
			name = Debug;
		};
		3C86DF591ADF2C930047B81A /* Release */ = {
			isa = XCBuildConfiguration;
			buildSettings = {
				ALWAYS_SEARCH_USER_PATHS = NO;
				CLANG_CXX_LANGUAGE_STANDARD = "gnu++0x";
				CLANG_CXX_LIBRARY = "libc++";
				CLANG_ENABLE_MODULES = YES;
				CLANG_ENABLE_OBJC_ARC = YES;
				CLANG_WARN_BLOCK_CAPTURE_AUTORELEASING = YES;
				CLANG_WARN_BOOL_CONVERSION = YES;
				CLANG_WARN_COMMA = YES;
				CLANG_WARN_CONSTANT_CONVERSION = YES;
				CLANG_WARN_DEPRECATED_OBJC_IMPLEMENTATIONS = YES;
				CLANG_WARN_DIRECT_OBJC_ISA_USAGE = YES_ERROR;
				CLANG_WARN_EMPTY_BODY = YES;
				CLANG_WARN_ENUM_CONVERSION = YES;
				CLANG_WARN_INFINITE_RECURSION = YES;
				CLANG_WARN_INT_CONVERSION = YES;
				CLANG_WARN_NON_LITERAL_NULL_CONVERSION = YES;
				CLANG_WARN_OBJC_IMPLICIT_RETAIN_SELF = YES;
				CLANG_WARN_OBJC_LITERAL_CONVERSION = YES;
				CLANG_WARN_OBJC_ROOT_CLASS = YES_ERROR;
				CLANG_WARN_RANGE_LOOP_ANALYSIS = YES;
				CLANG_WARN_STRICT_PROTOTYPES = YES;
				CLANG_WARN_SUSPICIOUS_MOVE = YES;
				CLANG_WARN_UNREACHABLE_CODE = YES;
				CLANG_WARN__DUPLICATE_METHOD_MATCH = YES;
				COPY_PHASE_STRIP = NO;
				DEBUG_INFORMATION_FORMAT = "dwarf-with-dsym";
				ENABLE_NS_ASSERTIONS = NO;
				ENABLE_STRICT_OBJC_MSGSEND = YES;
				GCC_C_LANGUAGE_STANDARD = gnu99;
				GCC_NO_COMMON_BLOCKS = YES;
				GCC_WARN_64_TO_32_BIT_CONVERSION = YES;
				GCC_WARN_ABOUT_RETURN_TYPE = YES_ERROR;
				GCC_WARN_INITIALIZER_NOT_FULLY_BRACKETED = YES;
				GCC_WARN_SHADOW = YES;
				GCC_WARN_UNDECLARED_SELECTOR = YES;
				GCC_WARN_UNINITIALIZED_AUTOS = YES_AGGRESSIVE;
				GCC_WARN_UNUSED_FUNCTION = YES;
				GCC_WARN_UNUSED_VARIABLE = YES;
				IPHONEOS_DEPLOYMENT_TARGET = 9.0;
				MTL_ENABLE_DEBUG_INFO = NO;
				SDKROOT = iphoneos;
				SKIP_INSTALL = YES;
				VALIDATE_PRODUCT = YES;
				WARNING_CFLAGS = (
					"-Werror",
					"-Wall",
				);
			};
			name = Release;
		};
		3C86DF5B1ADF2C930047B81A /* Debug */ = {
			isa = XCBuildConfiguration;
			buildSettings = {
				EXECUTABLE_PREFIX = lib;
				GCC_PREPROCESSOR_DEFINITIONS = (
					"DEBUG=1",
					"RCT_METRO_PORT=${RCT_METRO_PORT}",
					"$(inherited)",
				);
				GCC_TREAT_WARNINGS_AS_ERRORS = NO;
				OTHER_LDFLAGS = "-ObjC";
				PRODUCT_NAME = "$(TARGET_NAME)";
			};
			name = Debug;
		};
		3C86DF5C1ADF2C930047B81A /* Release */ = {
			isa = XCBuildConfiguration;
			buildSettings = {
				EXECUTABLE_PREFIX = lib;
				GCC_PREPROCESSOR_DEFINITIONS = "RCT_METRO_PORT=${RCT_METRO_PORT}";
				GCC_TREAT_WARNINGS_AS_ERRORS = NO;
				OTHER_LDFLAGS = "-ObjC";
				PRODUCT_NAME = "$(TARGET_NAME)";
			};
			name = Release;
		};
		3DBE0CFE1F3B181A0099AA32 /* Debug */ = {
			isa = XCBuildConfiguration;
			buildSettings = {
				EXECUTABLE_PREFIX = lib;
				GCC_TREAT_WARNINGS_AS_ERRORS = NO;
				OTHER_LDFLAGS = "-ObjC";
				PRODUCT_NAME = "$(TARGET_NAME)";
			};
			name = Debug;
		};
		3DBE0CFF1F3B181A0099AA32 /* Release */ = {
			isa = XCBuildConfiguration;
			buildSettings = {
				EXECUTABLE_PREFIX = lib;
				GCC_TREAT_WARNINGS_AS_ERRORS = NO;
				OTHER_LDFLAGS = "-ObjC";
				PRODUCT_NAME = "$(TARGET_NAME)";
			};
			name = Release;
		};
		3DBE0D0B1F3B181C0099AA32 /* Debug */ = {
			isa = XCBuildConfiguration;
			buildSettings = {
				CLANG_ANALYZER_NONNULL = YES;
				CLANG_WARN_DOCUMENTATION_COMMENTS = YES;
				CLANG_WARN_INFINITE_RECURSION = YES;
				CLANG_WARN_SUSPICIOUS_MOVES = YES;
				DEBUG_INFORMATION_FORMAT = dwarf;
				ENABLE_TESTABILITY = YES;
				OTHER_LDFLAGS = "-ObjC";
				PRODUCT_NAME = "$(TARGET_NAME)";
				SDKROOT = appletvos;
				TVOS_DEPLOYMENT_TARGET = 9.2;
			};
			name = Debug;
		};
		3DBE0D0C1F3B181C0099AA32 /* Release */ = {
			isa = XCBuildConfiguration;
			buildSettings = {
				CLANG_ANALYZER_NONNULL = YES;
				CLANG_WARN_DOCUMENTATION_COMMENTS = YES;
				CLANG_WARN_INFINITE_RECURSION = YES;
				CLANG_WARN_SUSPICIOUS_MOVES = YES;
				OTHER_LDFLAGS = "-ObjC";
				PRODUCT_NAME = "$(TARGET_NAME)";
				SDKROOT = appletvos;
				TVOS_DEPLOYMENT_TARGET = 9.2;
			};
			name = Release;
		};
/* End XCBuildConfiguration section */

/* Begin XCConfigurationList section */
		2D2A28901D9B049200D4039D /* Build configuration list for PBXNativeTarget "RCTWebSocket-tvOS" */ = {
			isa = XCConfigurationList;
			buildConfigurations = (
				2D2A288E1D9B049200D4039D /* Debug */,
				2D2A288F1D9B049200D4039D /* Release */,
			);
			defaultConfigurationIsVisible = 0;
			defaultConfigurationName = Release;
		};
		3C86DF411ADF2C930047B81A /* Build configuration list for PBXProject "RCTWebSocket" */ = {
			isa = XCConfigurationList;
			buildConfigurations = (
				3C86DF581ADF2C930047B81A /* Debug */,
				3C86DF591ADF2C930047B81A /* Release */,
			);
			defaultConfigurationIsVisible = 0;
			defaultConfigurationName = Release;
		};
		3C86DF5A1ADF2C930047B81A /* Build configuration list for PBXNativeTarget "RCTWebSocket" */ = {
			isa = XCConfigurationList;
			buildConfigurations = (
				3C86DF5B1ADF2C930047B81A /* Debug */,
				3C86DF5C1ADF2C930047B81A /* Release */,
			);
			defaultConfigurationIsVisible = 0;
			defaultConfigurationName = Release;
		};
		3DBE0CFD1F3B181A0099AA32 /* Build configuration list for PBXNativeTarget "fishhook" */ = {
			isa = XCConfigurationList;
			buildConfigurations = (
				3DBE0CFE1F3B181A0099AA32 /* Debug */,
				3DBE0CFF1F3B181A0099AA32 /* Release */,
			);
			defaultConfigurationIsVisible = 0;
			defaultConfigurationName = Release;
		};
		3DBE0D0A1F3B181C0099AA32 /* Build configuration list for PBXNativeTarget "fishhook-tvOS" */ = {
			isa = XCConfigurationList;
			buildConfigurations = (
				3DBE0D0B1F3B181C0099AA32 /* Debug */,
				3DBE0D0C1F3B181C0099AA32 /* Release */,
			);
			defaultConfigurationIsVisible = 0;
			defaultConfigurationName = Release;
		};
/* End XCConfigurationList section */
	};
	rootObject = 3C86DF3E1ADF2C930047B81A /* Project object */;
}<|MERGE_RESOLUTION|>--- conflicted
+++ resolved
@@ -9,18 +9,10 @@
 /* Begin PBXBuildFile section */
 		1338BBE01B04ACC80064A9C9 /* RCTSRWebSocket.m in Sources */ = {isa = PBXBuildFile; fileRef = 1338BBDD1B04ACC80064A9C9 /* RCTSRWebSocket.m */; };
 		1338BBE11B04ACC80064A9C9 /* RCTWebSocketExecutor.m in Sources */ = {isa = PBXBuildFile; fileRef = 1338BBDF1B04ACC80064A9C9 /* RCTWebSocketExecutor.m */; };
-<<<<<<< HEAD
 		2D3B5F3D1D9B165B00451313 /* RCTSRWebSocket.m in Sources */ = {isa = PBXBuildFile; fileRef = 1338BBDD1B04ACC80064A9C9 /* RCTSRWebSocket.m */; };
 		2D3B5F3E1D9B165B00451313 /* RCTWebSocketExecutor.m in Sources */ = {isa = PBXBuildFile; fileRef = 1338BBDF1B04ACC80064A9C9 /* RCTWebSocketExecutor.m */; };
 		2D3B5F401D9B165B00451313 /* RCTWebSocketModule.m in Sources */ = {isa = PBXBuildFile; fileRef = 3C86DF7B1ADF695F0047B81A /* RCTWebSocketModule.m */; };
-		2DC5E5281F3A6CFD000EE84B /* libfishhook-tvOS.a in Frameworks */ = {isa = PBXBuildFile; fileRef = 2DC5E5271F3A6CFD000EE84B /* libfishhook-tvOS.a */; };
 		313D056921193110006C8303 /* libfishhook.a in Frameworks */ = {isa = PBXBuildFile; fileRef = 3DBE0D001F3B181A0099AA32 /* libfishhook.a */; };
-=======
-		2D3ABDC220C7206E00DF56E9 /* libfishhook.a in Frameworks */ = {isa = PBXBuildFile; fileRef = 3DBE0D001F3B181A0099AA32 /* libfishhook.a */; };
-		2D3B5F3D1D9B165B00451313 /* RCTSRWebSocket.m in Sources */ = {isa = PBXBuildFile; fileRef = 1338BBDD1B04ACC80064A9C9 /* RCTSRWebSocket.m */; };
-		2D3B5F3E1D9B165B00451313 /* RCTWebSocketExecutor.m in Sources */ = {isa = PBXBuildFile; fileRef = 1338BBDF1B04ACC80064A9C9 /* RCTWebSocketExecutor.m */; };
-		2D3B5F401D9B165B00451313 /* RCTWebSocketModule.m in Sources */ = {isa = PBXBuildFile; fileRef = 3C86DF7B1ADF695F0047B81A /* RCTWebSocketModule.m */; };
->>>>>>> a442e0b6
 		3C86DF7C1ADF695F0047B81A /* RCTWebSocketModule.m in Sources */ = {isa = PBXBuildFile; fileRef = 3C86DF7B1ADF695F0047B81A /* RCTWebSocketModule.m */; };
 		3DBE0D141F3B185A0099AA32 /* fishhook.c in Sources */ = {isa = PBXBuildFile; fileRef = 3DBE0D121F3B185A0099AA32 /* fishhook.c */; };
 		3DBE0D151F3B185A0099AA32 /* fishhook.c in Sources */ = {isa = PBXBuildFile; fileRef = 3DBE0D121F3B185A0099AA32 /* fishhook.c */; };
@@ -95,11 +87,7 @@
 			isa = PBXFrameworksBuildPhase;
 			buildActionMask = 2147483647;
 			files = (
-<<<<<<< HEAD
 				313D056921193110006C8303 /* libfishhook.a in Frameworks */,
-=======
-				2D3ABDC220C7206E00DF56E9 /* libfishhook.a in Frameworks */,
->>>>>>> a442e0b6
 			);
 			runOnlyForDeploymentPostprocessing = 0;
 		};
