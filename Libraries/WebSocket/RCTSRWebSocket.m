//
//   Copyright 2012 Square Inc.
//
//   Licensed under the Apache License, Version 2.0 (the "License");
//   you may not use this file except in compliance with the License.
//   You may obtain a copy of the License at
//
//       http://www.apache.org/licenses/LICENSE-2.0
//
//   Unless required by applicable law or agreed to in writing, software
//   distributed under the License is distributed on an "AS IS" BASIS,
//   WITHOUT WARRANTIES OR CONDITIONS OF ANY KIND, either express or implied.
//   See the License for the specific language governing permissions and
//   limitations under the License.
//

#import "RCTSRWebSocket.h"

#import <Availability.h>
#import <Endian.h>

#import <Security/SecRandom.h>

#import <CommonCrypto/CommonDigest.h>

#import "RCTAssert.h"
#import "RCTLog.h"

typedef NS_ENUM(NSInteger, RCTSROpCode)  {
  RCTSROpCodeTextFrame = 0x1,
  RCTSROpCodeBinaryFrame = 0x2,
  // 3-7 reserved.
  RCTSROpCodeConnectionClose = 0x8,
  RCTSROpCodePing = 0x9,
  RCTSROpCodePong = 0xA,
  // B-F reserved.
};

typedef struct {
  BOOL fin;
  //  BOOL rsv1;
  //  BOOL rsv2;
  //  BOOL rsv3;
  uint8_t opcode;
  BOOL masked;
  uint64_t payload_length;
} frame_header;

static NSString *const RCTSRWebSocketAppendToSecKeyString = @"258EAFA5-E914-47DA-95CA-C5AB0DC85B11";

//#define RCTSR_ENABLE_LOG
#ifdef RCTSR_ENABLE_LOG
#define RCTSRLog(format...) RCTLogInfo(format)
#else
#define RCTSRLog(...) do { } while (0)
#endif

// This is a hack, and probably not optimal
static inline int32_t validate_dispatch_data_partial_string(NSData *data)
{
  static const int maxCodepointSize = 3;

  for (int i = 0; i < maxCodepointSize; i++) {
    NSString *str = [[NSString alloc] initWithBytesNoCopy:(char *)data.bytes length:data.length - i encoding:NSUTF8StringEncoding freeWhenDone:NO];
    if (str) {
      return (int32_t)data.length - i;
    }
  }

  return -1;
}

@interface NSData (RCTSRWebSocket)

@property (nonatomic, readonly, copy) NSString *stringBySHA1ThenBase64Encoding;

@end


@interface NSString (RCTSRWebSocket)

@property (nonatomic, readonly, copy) NSString *stringBySHA1ThenBase64Encoding;

@end


@interface NSURL (RCTSRWebSocket)

// The origin isn't really applicable for a native application.
// So instead, just map ws -> http and wss -> https.
@property (nonatomic, readonly, copy) NSString *RCTSR_origin;

@end


@interface _RCTSRRunLoopThread : NSThread

@property (nonatomic, readonly) NSRunLoop *runLoop;

@end


static NSString *newSHA1String(const char *bytes, size_t length)
{
  uint8_t md[CC_SHA1_DIGEST_LENGTH];

  assert(length >= 0);
  assert(length <= UINT32_MAX);
  CC_SHA1(bytes, (CC_LONG)length, md);

  NSData *data = [NSData dataWithBytes:md length:CC_SHA1_DIGEST_LENGTH];
  return [data base64EncodedStringWithOptions:0];
}

@implementation NSData (RCTSRWebSocket)

- (NSString *)stringBySHA1ThenBase64Encoding;
{
  return newSHA1String(self.bytes, self.length);
}

@end


@implementation NSString (RCTSRWebSocket)

- (NSString *)stringBySHA1ThenBase64Encoding;
{
  return newSHA1String(self.UTF8String, self.length);
}

@end

NSString *const RCTSRWebSocketErrorDomain = @"RCTSRWebSocketErrorDomain";
NSString *const RCTSRHTTPResponseErrorKey = @"HTTPResponseStatusCode";

// Returns number of bytes consumed. Returning 0 means you didn't match.
// Sends bytes to callback handler;
typedef size_t (^stream_scanner)(NSData *collected_data);

typedef void (^data_callback)(RCTSRWebSocket *webSocket,  NSData *data);

@interface RCTSRIOConsumer : NSObject

@property (nonatomic, copy, readonly) stream_scanner consumer;
@property (nonatomic, copy, readonly) data_callback handler;
@property (nonatomic, assign) size_t bytesNeeded;
@property (nonatomic, assign, readonly) BOOL readToCurrentFrame;
@property (nonatomic, assign, readonly) BOOL unmaskBytes;

@end

// This class is not thread-safe, and is expected to always be run on the same queue.
@interface RCTSRIOConsumerPool : NSObject

- (instancetype)initWithBufferCapacity:(NSUInteger)poolSize NS_DESIGNATED_INITIALIZER;

- (RCTSRIOConsumer *)consumerWithScanner:(stream_scanner)scanner handler:(data_callback)handler bytesNeeded:(size_t)bytesNeeded readToCurrentFrame:(BOOL)readToCurrentFrame unmaskBytes:(BOOL)unmaskBytes;
- (void)returnConsumer:(RCTSRIOConsumer *)consumer;

@end

@interface RCTSRWebSocket ()  <NSStreamDelegate>

- (void)_writeData:(NSData *)data;
- (void)_closeWithProtocolError:(NSString *)message;
- (void)_failWithError:(NSError *)error;

- (void)_disconnect;

- (void)_readFrameNew;
- (void)_readFrameContinue;

- (void)_pumpScanner;

- (void)_pumpWriting;

- (void)_addConsumerWithScanner:(stream_scanner)consumer callback:(data_callback)callback;
- (void)_addConsumerWithDataLength:(size_t)dataLength callback:(data_callback)callback readToCurrentFrame:(BOOL)readToCurrentFrame unmaskBytes:(BOOL)unmaskBytes;
- (void)_addConsumerWithScanner:(stream_scanner)consumer callback:(data_callback)callback dataLength:(size_t)dataLength;
- (void)_readUntilBytes:(const void *)bytes length:(size_t)length callback:(data_callback)dataHandler;
- (void)_readUntilHeaderCompleteWithCallback:(data_callback)dataHandler;

- (void)_sendFrameWithOpcode:(RCTSROpCode)opcode data:(id)data;

- (BOOL)_checkHandshake:(CFHTTPMessageRef)httpMessage;
- (void)_RCTSR_commonInit;

- (void)_initializeStreams;
- (void)_connect;

@property (nonatomic, assign) RCTSRReadyState readyState;

@property (nonatomic, strong) NSOperationQueue *delegateOperationQueue;
@property (nonatomic, strong) dispatch_queue_t delegateDispatchQueue;

@end


@implementation RCTSRWebSocket
{
  NSInteger _webSocketVersion;

  NSOperationQueue *_delegateOperationQueue;
  dispatch_queue_t _delegateDispatchQueue;

  dispatch_queue_t _workQueue;
  NSMutableArray<RCTSRIOConsumer *> *_consumers;

  NSInputStream *_inputStream;
  NSOutputStream *_outputStream;

  NSMutableData *_readBuffer;
  NSUInteger _readBufferOffset;

  NSMutableData *_outputBuffer;
  NSUInteger _outputBufferOffset;

  uint8_t _currentFrameOpcode;
  size_t _currentFrameCount;
  size_t _readOpCount;
  uint32_t _currentStringScanPosition;
  NSMutableData *_currentFrameData;

  NSString *_closeReason;

  NSString *_secKey;

  BOOL _pinnedCertFound;

  uint8_t _currentReadMaskKey[4];
  size_t _currentReadMaskOffset;

  BOOL _consumerStopped;

  BOOL _closeWhenFinishedWriting;
  BOOL _failed;

  BOOL _secure;
  NSURLRequest *_urlRequest;

  CFHTTPMessageRef _receivedHTTPHeaders;

  BOOL _sentClose;
  BOOL _didFail;
  int _closeCode;

  BOOL _isPumping;

  NSMutableSet<NSArray *> *_scheduledRunloops;

  // We use this to retain ourselves.
  __strong RCTSRWebSocket *_selfRetain;

  NSArray<NSString *> *_requestedProtocols;
  RCTSRIOConsumerPool *_consumerPool;
}

static __strong NSData *CRLFCRLF;

+ (void)initialize;
{
  CRLFCRLF = [[NSData alloc] initWithBytes:"\r\n\r\n" length:4];
}

- (instancetype)initWithURLRequest:(NSURLRequest *)request protocols:(NSArray<NSString *> *)protocols
{
  RCTAssertParam(request);

  if ((self = [super init])) {
    _url = request.URL;
    _urlRequest = request;

    _requestedProtocols = [protocols copy];

    [self _RCTSR_commonInit];
  }
  return self;
}

RCT_NOT_IMPLEMENTED(- (instancetype)init)

- (instancetype)initWithURLRequest:(NSURLRequest *)request;
{
  return [self initWithURLRequest:request protocols:nil];
}

- (instancetype)initWithURL:(NSURL *)URL;
{
  return [self initWithURL:URL protocols:nil];
}

- (instancetype)initWithURL:(NSURL *)URL protocols:(NSArray<NSString *> *)protocols;
{
  NSMutableURLRequest *request;
  if (URL) {
    // Build a mutable request so we can fill the cookie header.
    request = [NSMutableURLRequest requestWithURL:URL];

    // We load cookies from sharedHTTPCookieStorage (shared with XHR and
    // fetch). To get HTTPS-only cookies for wss URLs, replace wss with https
    // in the URL.
    NSURLComponents *components = [NSURLComponents componentsWithURL:URL resolvingAgainstBaseURL:true];
    if ([components.scheme isEqualToString:@"wss"]) {
      components.scheme = @"https";
    }

    // Load and set the cookie header.
    NSArray<NSHTTPCookie *> *cookies = [[NSHTTPCookieStorage sharedHTTPCookieStorage] cookiesForURL:components.URL];
    [request setAllHTTPHeaderFields:[NSHTTPCookie requestHeaderFieldsWithCookies:cookies]];
  }
  return [self initWithURLRequest:request protocols:protocols];
}

- (void)_RCTSR_commonInit;
{
  NSString *scheme = _url.scheme.lowercaseString;
  assert([scheme isEqualToString:@"ws"] || [scheme isEqualToString:@"http"] || [scheme isEqualToString:@"wss"] || [scheme isEqualToString:@"https"]);

  if ([scheme isEqualToString:@"wss"] || [scheme isEqualToString:@"https"]) {
    _secure = YES;
  }

  _readyState = RCTSR_CONNECTING;
  _consumerStopped = YES;
  _webSocketVersion = 13;

  _workQueue = dispatch_queue_create("com.facebook.react.SRWebSocket", DISPATCH_QUEUE_SERIAL);

  // Going to set a specific on the queue so we can validate we're on the work queue
  dispatch_queue_set_specific(_workQueue, (__bridge void *)self, (__bridge void *)_workQueue, NULL);

  _delegateDispatchQueue = dispatch_get_main_queue();

  _readBuffer = [NSMutableData new];
  _outputBuffer = [NSMutableData new];

  _currentFrameData = [NSMutableData new];

  _consumers = [NSMutableArray new];

  _consumerPool = [RCTSRIOConsumerPool new];

  _scheduledRunloops = [NSMutableSet new];

  [self _initializeStreams];

  // default handlers
}

- (void)assertOnWorkQueue;
{
  assert(dispatch_get_specific((__bridge void *)self) == (__bridge void *)_workQueue);
}

- (void)dealloc
{
  _inputStream.delegate = nil;
  _outputStream.delegate = nil;

  [_inputStream close];
  [_outputStream close];

  _workQueue = NULL;

  if (_receivedHTTPHeaders) {
    CFRelease(_receivedHTTPHeaders);
    _receivedHTTPHeaders = NULL;
  }

  if (_delegateDispatchQueue) {
    _delegateDispatchQueue = NULL;
  }
}

#ifndef NDEBUG

- (void)setReadyState:(RCTSRReadyState)aReadyState;
{
  [self willChangeValueForKey:@"readyState"];
  assert(aReadyState > _readyState);
  _readyState = aReadyState;
  [self didChangeValueForKey:@"readyState"];
}

#endif

- (void)open;
{
  assert(_url);
  RCTAssert(_readyState == RCTSR_CONNECTING, @"Cannot call -(void)open on RCTSRWebSocket more than once");

  _selfRetain = self;

  [self _connect];
}

// Calls block on delegate queue
- (void)_performDelegateBlock:(dispatch_block_t)block;
{
  if (_delegateOperationQueue) {
    [_delegateOperationQueue addOperationWithBlock:block];
  } else {
    assert(_delegateDispatchQueue);
    dispatch_async(_delegateDispatchQueue, block);
  }
}

- (void)setDelegateDispatchQueue:(dispatch_queue_t)queue;
{
  _delegateDispatchQueue = queue;
}

- (BOOL)_checkHandshake:(CFHTTPMessageRef)httpMessage;
{
  NSString *acceptHeader = CFBridgingRelease(CFHTTPMessageCopyHeaderFieldValue(httpMessage, CFSTR("Sec-WebSocket-Accept")));

  if (acceptHeader == nil) {
    return NO;
  }

  NSString *concattedString = [_secKey stringByAppendingString:RCTSRWebSocketAppendToSecKeyString];
  NSString *expectedAccept = [concattedString stringBySHA1ThenBase64Encoding];

  return [acceptHeader isEqualToString:expectedAccept];
}

- (void)_HTTPHeadersDidFinish;
{
  NSInteger responseCode = CFHTTPMessageGetResponseStatusCode(_receivedHTTPHeaders);

  if (responseCode >= 400) {
    RCTSRLog(@"Request failed with response code %ld", responseCode);
    [self _failWithError:[NSError errorWithDomain:RCTSRWebSocketErrorDomain code:2132 userInfo:@{NSLocalizedDescriptionKey:[NSString stringWithFormat:@"received bad response code from server %ld", (long)responseCode], RCTSRHTTPResponseErrorKey:@(responseCode)}]];
    return;
  }

  if(![self _checkHandshake:_receivedHTTPHeaders]) {
    [self _failWithError:[NSError errorWithDomain:RCTSRWebSocketErrorDomain code:2133 userInfo:@{NSLocalizedDescriptionKey: [NSString stringWithFormat:@"Invalid Sec-WebSocket-Accept response"]}]];
    return;
  }

  NSString *negotiatedProtocol = CFBridgingRelease(CFHTTPMessageCopyHeaderFieldValue(_receivedHTTPHeaders, CFSTR("Sec-WebSocket-Protocol")));
  if (negotiatedProtocol) {
    // Make sure we requested the protocol
    if ([_requestedProtocols indexOfObject:negotiatedProtocol] == NSNotFound) {
      [self _failWithError:[NSError errorWithDomain:RCTSRWebSocketErrorDomain code:2133 userInfo:@{NSLocalizedDescriptionKey: [NSString stringWithFormat:@"Server specified Sec-WebSocket-Protocol that wasn't requested"]}]];
      return;
    }

    _protocol = negotiatedProtocol;
  }

  self.readyState = RCTSR_OPEN;

  if (!_didFail) {
    [self _readFrameNew];
  }

  [self _performDelegateBlock:^{
    if ([self.delegate respondsToSelector:@selector(webSocketDidOpen:)]) {
      [self.delegate webSocketDidOpen:self];
    };
  }];
}

- (void)_readHTTPHeader;
{
  if (_receivedHTTPHeaders == NULL) {
    _receivedHTTPHeaders = CFHTTPMessageCreateEmpty(NULL, NO);
  }

  [self _readUntilHeaderCompleteWithCallback:^(RCTSRWebSocket *socket,  NSData *data) {
    CFHTTPMessageAppendBytes(self->_receivedHTTPHeaders, (const UInt8 *)data.bytes, data.length);

    if (CFHTTPMessageIsHeaderComplete(self->_receivedHTTPHeaders)) {
      RCTSRLog(@"Finished reading headers %@", CFBridgingRelease(CFHTTPMessageCopyAllHeaderFields(_receivedHTTPHeaders)));
      [socket _HTTPHeadersDidFinish];
    } else {
      [socket _readHTTPHeader];
    }
  }];
}

- (void)didConnect
{
  RCTSRLog(@"Connected");
  CFHTTPMessageRef request = CFHTTPMessageCreateRequest(NULL, CFSTR("GET"), (__bridge CFURLRef)_url, kCFHTTPVersion1_1);

  // Set host first so it defaults
  CFHTTPMessageSetHeaderFieldValue(request, CFSTR("Host"), (__bridge CFStringRef)(_url.port ? [NSString stringWithFormat:@"%@:%@", _url.host, _url.port] : _url.host));

  NSMutableData *keyBytes = [[NSMutableData alloc] initWithLength:16];
  int result = SecRandomCopyBytes(kSecRandomDefault, keyBytes.length, keyBytes.mutableBytes);
<<<<<<< HEAD
  if (result) {
    NSLog(@"SecRandomCopyBytes Failed %s", strerror(errno));
  }

=======
  assert(result == 0);
>>>>>>> f7d872d4
  _secKey = [keyBytes base64EncodedStringWithOptions:0];
  assert([_secKey length] == 24);

  CFHTTPMessageSetHeaderFieldValue(request, CFSTR("Upgrade"), CFSTR("websocket"));
  CFHTTPMessageSetHeaderFieldValue(request, CFSTR("Connection"), CFSTR("Upgrade"));
  CFHTTPMessageSetHeaderFieldValue(request, CFSTR("Sec-WebSocket-Key"), (__bridge CFStringRef)_secKey);
  CFHTTPMessageSetHeaderFieldValue(request, CFSTR("Sec-WebSocket-Version"), (__bridge CFStringRef)[NSString stringWithFormat:@"%ld", (long)_webSocketVersion]);

  CFHTTPMessageSetHeaderFieldValue(request, CFSTR("Origin"), (__bridge CFStringRef)_url.RCTSR_origin);

  if (_requestedProtocols) {
    CFHTTPMessageSetHeaderFieldValue(request, CFSTR("Sec-WebSocket-Protocol"), (__bridge CFStringRef)[_requestedProtocols componentsJoinedByString:@", "]);
  }

  [_urlRequest.allHTTPHeaderFields enumerateKeysAndObjectsUsingBlock:^(id key, id obj, BOOL *stop) {
    CFHTTPMessageSetHeaderFieldValue(request, (__bridge CFStringRef)key, (__bridge CFStringRef)obj);
  }];

  NSData *message = CFBridgingRelease(CFHTTPMessageCopySerializedMessage(request));

  CFRelease(request);

  [self _writeData:message];
  [self _readHTTPHeader];
}

- (void)_initializeStreams;
{
  assert(_url.port.unsignedIntValue <= UINT32_MAX);
  uint32_t port = _url.port.unsignedIntValue;
  if (port == 0) {
    if (!_secure) {
      port = 80;
    } else {
      port = 443;
    }
  }
  NSString *host = _url.host;

  CFReadStreamRef readStream = NULL;
  CFWriteStreamRef writeStream = NULL;

  CFStreamCreatePairWithSocketToHost(NULL, (__bridge CFStringRef)host, port, &readStream, &writeStream);

  _outputStream = CFBridgingRelease(writeStream);
  _inputStream = CFBridgingRelease(readStream);


  if (_secure) {
    NSMutableDictionary<NSString *, id> *SSLOptions = [NSMutableDictionary new];

    [_outputStream setProperty:(__bridge id)kCFStreamSocketSecurityLevelNegotiatedSSL forKey:(__bridge id)kCFStreamPropertySocketSecurityLevel];

    // If we're using pinned certs, don't validate the certificate chain
    if (_urlRequest.RCTSR_SSLPinnedCertificates.count) {
      [SSLOptions setValue:@NO forKey:(__bridge id)kCFStreamSSLValidatesCertificateChain];
    }

#if DEBUG
    [SSLOptions setValue:@NO forKey:(__bridge id)kCFStreamSSLValidatesCertificateChain];
    RCTLogInfo(@"SocketRocket: In debug mode.  Allowing connection to any root cert");
#endif

    [_outputStream setProperty:SSLOptions
                        forKey:(__bridge id)kCFStreamPropertySSLSettings];
  }

  _inputStream.delegate = self;
  _outputStream.delegate = self;
}

- (void)_connect;
{
  if (!_scheduledRunloops.count) {
    [self scheduleInRunLoop:[NSRunLoop RCTSR_networkRunLoop] forMode:NSDefaultRunLoopMode];
  }

  [_outputStream open];
  [_inputStream open];
}

- (void)scheduleInRunLoop:(NSRunLoop *)aRunLoop forMode:(NSString *)mode;
{
  [_outputStream scheduleInRunLoop:aRunLoop forMode:mode];
  [_inputStream scheduleInRunLoop:aRunLoop forMode:mode];

  [_scheduledRunloops addObject:@[aRunLoop, mode]];
}

- (void)unscheduleFromRunLoop:(NSRunLoop *)aRunLoop forMode:(NSString *)mode;
{
  [_outputStream removeFromRunLoop:aRunLoop forMode:mode];
  [_inputStream removeFromRunLoop:aRunLoop forMode:mode];

  [_scheduledRunloops removeObject:@[aRunLoop, mode]];
}

- (void)close;
{
  [self closeWithCode:RCTSRStatusCodeNormal reason:nil];
}

- (void)closeWithCode:(NSInteger)code reason:(NSString *)reason;
{
  assert(code);
  dispatch_async(_workQueue, ^{
    if (self.readyState == RCTSR_CLOSING || self.readyState == RCTSR_CLOSED) {
      return;
    }

    BOOL wasConnecting = self.readyState == RCTSR_CONNECTING;

    self.readyState = RCTSR_CLOSING;

    RCTSRLog(@"Closing with code %ld reason %@", code, reason);

    if (wasConnecting) {
      [self _disconnect];
      return;
    }

    size_t maxMsgSize = [reason maximumLengthOfBytesUsingEncoding:NSUTF8StringEncoding];
    NSMutableData *mutablePayload = [[NSMutableData alloc] initWithLength:sizeof(uint16_t) + maxMsgSize];
    NSData *payload = mutablePayload;

    ((uint16_t *)mutablePayload.mutableBytes)[0] = EndianU16_BtoN(code);

    if (reason) {
      NSRange remainingRange = {0};

      NSUInteger usedLength = 0;

      BOOL success = [reason getBytes:(char *)mutablePayload.mutableBytes + sizeof(uint16_t) maxLength:payload.length - sizeof(uint16_t) usedLength:&usedLength encoding:NSUTF8StringEncoding options:NSStringEncodingConversionExternalRepresentation range:NSMakeRange(0, reason.length) remainingRange:&remainingRange];

      assert(success);
      assert(remainingRange.length == 0);

      if (usedLength != maxMsgSize) {
        payload = [payload subdataWithRange:NSMakeRange(0, usedLength + sizeof(uint16_t))];
      }
    }

    [self _sendFrameWithOpcode:RCTSROpCodeConnectionClose data:payload];
  });
}

- (void)_closeWithProtocolError:(NSString *)message;
{
  // Need to shunt this on the _callbackQueue first to see if they received any messages
  [self _performDelegateBlock:^{
    [self closeWithCode:RCTSRStatusCodeProtocolError reason:message];
    dispatch_async(self->_workQueue, ^{
      [self _disconnect];
    });
  }];
}

- (void)_failWithError:(NSError *)error;
{
  dispatch_async(_workQueue, ^{
    if (self.readyState != RCTSR_CLOSED) {
      self->_failed = YES;
      [self _performDelegateBlock:^{
        if ([self.delegate respondsToSelector:@selector(webSocket:didFailWithError:)]) {
          [self.delegate webSocket:self didFailWithError:error];
        }
      }];

      self.readyState = RCTSR_CLOSED;
      self->_selfRetain = nil;

      RCTSRLog(@"Failing with error %@", error.localizedDescription);

      [self _disconnect];
    }
  });
}

- (void)_writeData:(NSData *)data;
{
  [self assertOnWorkQueue];

  if (_closeWhenFinishedWriting) {
    return;
  }
  [_outputBuffer appendData:data];
  [self _pumpWriting];
}

- (void)send:(id)data;
{
  RCTAssert(self.readyState != RCTSR_CONNECTING, @"Invalid State: Cannot call send: until connection is open");
  // TODO: maybe not copy this for performance
  data = [data copy];
  dispatch_async(_workQueue, ^{
    if ([data isKindOfClass:[NSString class]]) {
      [self _sendFrameWithOpcode:RCTSROpCodeTextFrame data:[(NSString *)data dataUsingEncoding:NSUTF8StringEncoding]];
    } else if ([data isKindOfClass:[NSData class]]) {
      [self _sendFrameWithOpcode:RCTSROpCodeBinaryFrame data:data];
    } else if (data == nil) {
      [self _sendFrameWithOpcode:RCTSROpCodeTextFrame data:data];
    } else {
      assert(NO);
    }
  });
}

- (void)sendPing:(NSData *)data;
{
  RCTAssert(self.readyState == RCTSR_OPEN, @"Invalid State: Cannot call send: until connection is open");
  // TODO: maybe not copy this for performance
  data = [data copy] ?: [NSData data]; // It's okay for a ping to be empty
  dispatch_async(_workQueue, ^{
    [self _sendFrameWithOpcode:RCTSROpCodePing data:data];
  });
}

- (void)handlePing:(NSData *)pingData;
{
  // Need to pingpong this off _callbackQueue first to make sure messages happen in order
  [self _performDelegateBlock:^{
    dispatch_async(self->_workQueue, ^{
      [self _sendFrameWithOpcode:RCTSROpCodePong data:pingData];
    });
  }];
}

- (void)handlePong:(NSData *)pongData;
{
  RCTSRLog(@"Received pong");
  [self _performDelegateBlock:^{
    if ([self.delegate respondsToSelector:@selector(webSocket:didReceivePong:)]) {
      [self.delegate webSocket:self didReceivePong:pongData];
    }
  }];
}

- (void)_handleMessage:(id)message
{
  RCTSRLog(@"Received message");
  [self _performDelegateBlock:^{
    [self.delegate webSocket:self didReceiveMessage:message];
  }];
}

static inline BOOL closeCodeIsValid(int closeCode)
{
  if (closeCode < 1000) {
    return NO;
  }

  if (closeCode >= 1000 && closeCode <= 1011) {
    if (closeCode == 1004 ||
        closeCode == 1005 ||
        closeCode == 1006) {
      return NO;
    }
    return YES;
  }

  if (closeCode >= 3000 && closeCode <= 3999) {
    return YES;
  }

  if (closeCode >= 4000 && closeCode <= 4999) {
    return YES;
  }

  return NO;
}

//  Note from RFC:
//
//  If there is a body, the first two
//  bytes of the body MUST be a 2-byte unsigned integer (in network byte
//  order) representing a status code with value /code/ defined in
//  Section 7.4.  Following the 2-byte integer the body MAY contain UTF-8
//  encoded data with value /reason/, the interpretation of which is not
//  defined by this specification.

- (void)handleCloseWithData:(NSData *)data;
{
  size_t dataSize = data.length;
  __block uint16_t closeCode = 0;

  RCTSRLog(@"Received close frame");

  if (dataSize == 1) {
    // TODO: handle error
    [self _closeWithProtocolError:@"Payload for close must be larger than 2 bytes"];
    return;
  } else if (dataSize >= 2) {
    [data getBytes:&closeCode length:sizeof(closeCode)];
    _closeCode = EndianU16_BtoN(closeCode);
    if (!closeCodeIsValid(_closeCode)) {
      [self _closeWithProtocolError:[NSString stringWithFormat:@"Cannot have close code of %d", _closeCode]];
      return;
    }
    if (dataSize > 2) {
      _closeReason = [[NSString alloc] initWithData:[data subdataWithRange:NSMakeRange(2, dataSize - 2)] encoding:NSUTF8StringEncoding];
      if (!_closeReason) {
        [self _closeWithProtocolError:@"Close reason MUST be valid UTF-8"];
        return;
      }
    }
  } else {
    _closeCode = RCTSRStatusNoStatusReceived;
  }

  [self assertOnWorkQueue];

  if (self.readyState == RCTSR_OPEN) {
    [self closeWithCode:1000 reason:nil];
  }
  dispatch_async(_workQueue, ^{
    [self _disconnect];
  });
}

- (void)_disconnect;
{
  [self assertOnWorkQueue];
  RCTSRLog(@"Trying to disconnect");
  _closeWhenFinishedWriting = YES;
  [self _pumpWriting];
}

- (void)_handleFrameWithData:(NSData *)frameData opCode:(NSInteger)opcode;
{
  // Check that the current data is valid UTF8

  BOOL isControlFrame = (opcode == RCTSROpCodePing || opcode == RCTSROpCodePong || opcode == RCTSROpCodeConnectionClose);
  if (!isControlFrame) {
    [self _readFrameNew];
  } else {
    dispatch_async(_workQueue, ^{
      [self _readFrameContinue];
    });
  }

  switch (opcode) {
    case RCTSROpCodeTextFrame: {
      NSString *str = [[NSString alloc] initWithData:frameData encoding:NSUTF8StringEncoding];
      if (str == nil && frameData) {
        [self closeWithCode:RCTSRStatusCodeInvalidUTF8 reason:@"Text frames must be valid UTF-8"];
        dispatch_async(_workQueue, ^{
          [self _disconnect];
        });

        return;
      }
      [self _handleMessage:str];
      break;
    }
    case RCTSROpCodeBinaryFrame:
      [self _handleMessage:[frameData copy]];
      break;
    case RCTSROpCodeConnectionClose:
      [self handleCloseWithData:frameData];
      break;
    case RCTSROpCodePing:
      [self handlePing:frameData];
      break;
    case RCTSROpCodePong:
      [self handlePong:frameData];
      break;
    default:
      [self _closeWithProtocolError:[NSString stringWithFormat:@"Unknown opcode %ld", (long)opcode]];
      // TODO: Handle invalid opcode
      break;
  }
}

- (void)_handleFrameHeader:(frame_header)frame_header curData:(NSData *)curData;
{
  assert(frame_header.opcode != 0);

  if (self.readyState != RCTSR_OPEN) {
    return;
  }

  BOOL isControlFrame = (frame_header.opcode == RCTSROpCodePing || frame_header.opcode == RCTSROpCodePong || frame_header.opcode == RCTSROpCodeConnectionClose);

  if (isControlFrame && !frame_header.fin) {
    [self _closeWithProtocolError:@"Fragmented control frames not allowed"];
    return;
  }

  if (isControlFrame && frame_header.payload_length >= 126) {
    [self _closeWithProtocolError:@"Control frames cannot have payloads larger than 126 bytes"];
    return;
  }

  if (!isControlFrame) {
    _currentFrameOpcode = frame_header.opcode;
    _currentFrameCount += 1;
  }

  if (frame_header.payload_length == 0) {
    if (isControlFrame) {
      [self _handleFrameWithData:curData opCode:frame_header.opcode];
    } else {
      if (frame_header.fin) {
        [self _handleFrameWithData:_currentFrameData opCode:frame_header.opcode];
      } else {
        // TODO: add assert that opcode is not a control;
        [self _readFrameContinue];
      }
    }
  } else {
    assert(frame_header.payload_length <= SIZE_T_MAX);
    [self _addConsumerWithDataLength:(size_t)frame_header.payload_length callback:^(RCTSRWebSocket *socket, NSData *newData) {
      if (isControlFrame) {
        [socket _handleFrameWithData:newData opCode:frame_header.opcode];
      } else {
        if (frame_header.fin) {
          [socket _handleFrameWithData:socket->_currentFrameData opCode:frame_header.opcode];
        } else {
          // TODO: add assert that opcode is not a control;
          [socket _readFrameContinue];
        }

      }
    } readToCurrentFrame:!isControlFrame unmaskBytes:frame_header.masked];
  }
}

/* From RFC:

 0                   1                   2                   3
 0 1 2 3 4 5 6 7 8 9 0 1 2 3 4 5 6 7 8 9 0 1 2 3 4 5 6 7 8 9 0 1
 +-+-+-+-+-------+-+-------------+-------------------------------+
 |F|R|R|R| opcode|M| Payload len |    Extended payload length    |
 |I|S|S|S|  (4)  |A|     (7)     |             (16/64)           |
 |N|V|V|V|       |S|             |   (if payload len==126/127)   |
 | |1|2|3|       |K|             |                               |
 +-+-+-+-+-------+-+-------------+ - - - - - - - - - - - - - - - +
 |     Extended payload length continued, if payload len == 127  |
 + - - - - - - - - - - - - - - - +-------------------------------+
 |                               |Masking-key, if MASK set to 1  |
 +-------------------------------+-------------------------------+
 | Masking-key (continued)       |          Payload Data         |
 +-------------------------------- - - - - - - - - - - - - - - - +
 :                     Payload Data continued ...                :
 + - - - - - - - - - - - - - - - - - - - - - - - - - - - - - - - +
 |                     Payload Data continued ...                |
 +---------------------------------------------------------------+
 */

static const uint8_t RCTSRFinMask          = 0x80;
static const uint8_t RCTSROpCodeMask       = 0x0F;
static const uint8_t RCTSRRsvMask          = 0x70;
static const uint8_t RCTSRMaskMask         = 0x80;
static const uint8_t RCTSRPayloadLenMask   = 0x7F;

- (void)_readFrameContinue;
{
  assert((_currentFrameCount == 0 && _currentFrameOpcode == 0) || (_currentFrameCount > 0 && _currentFrameOpcode > 0));

  [self _addConsumerWithDataLength:2 callback:^(RCTSRWebSocket *socket, NSData *data) {
    __block frame_header header = {0};

    const uint8_t *headerBuffer = data.bytes;
    assert(data.length >= 2);

    if (headerBuffer[0] & RCTSRRsvMask) {
      [socket _closeWithProtocolError:@"Server used RSV bits"];
      return;
    }

    uint8_t receivedOpcode = (RCTSROpCodeMask &headerBuffer[0]);

    BOOL isControlFrame = (receivedOpcode == RCTSROpCodePing || receivedOpcode == RCTSROpCodePong || receivedOpcode == RCTSROpCodeConnectionClose);

    if (!isControlFrame && receivedOpcode != 0 && socket->_currentFrameCount > 0) {
      [socket _closeWithProtocolError:@"all data frames after the initial data frame must have opcode 0"];
      return;
    }

    if (receivedOpcode == 0 && socket->_currentFrameCount == 0) {
      [socket _closeWithProtocolError:@"cannot continue a message"];
      return;
    }

    header.opcode = receivedOpcode == 0 ? socket->_currentFrameOpcode : receivedOpcode;

    header.fin = !!(RCTSRFinMask &headerBuffer[0]);


    header.masked = !!(RCTSRMaskMask &headerBuffer[1]);
    header.payload_length = RCTSRPayloadLenMask & headerBuffer[1];

    headerBuffer = NULL;

    if (header.masked) {
      [socket _closeWithProtocolError:@"Client must receive unmasked data"];
    }

    size_t extra_bytes_needed = header.masked ? sizeof(self->_currentReadMaskKey) : 0;

    if (header.payload_length == 126) {
      extra_bytes_needed += sizeof(uint16_t);
    } else if (header.payload_length == 127) {
      extra_bytes_needed += sizeof(uint64_t);
    }

    if (extra_bytes_needed == 0) {
      [socket _handleFrameHeader:header curData:socket->_currentFrameData];
    } else {
      [socket _addConsumerWithDataLength:extra_bytes_needed callback:^(RCTSRWebSocket *_socket, NSData *_data) {
        size_t mapped_size = _data.length;
        const void *mapped_buffer = _data.bytes;
        size_t offset = 0;

        if (header.payload_length == 126) {
          assert(mapped_size >= sizeof(uint16_t));
          uint16_t newLen = EndianU16_BtoN(*(uint16_t *)(mapped_buffer));
          header.payload_length = newLen;
          offset += sizeof(uint16_t);
        } else if (header.payload_length == 127) {
          assert(mapped_size >= sizeof(uint64_t));
          header.payload_length = EndianU64_BtoN(*(uint64_t *)(mapped_buffer));
          offset += sizeof(uint64_t);
        } else {
          assert(header.payload_length < 126 && header.payload_length >= 0);
        }

        if (header.masked) {
          assert(mapped_size >= sizeof(self->_currentReadMaskOffset) + offset);
          memcpy(_socket->_currentReadMaskKey, ((uint8_t *)mapped_buffer) + offset, sizeof(_socket->_currentReadMaskKey));
        }

        [_socket _handleFrameHeader:header curData:_socket->_currentFrameData];
      } readToCurrentFrame:NO unmaskBytes:NO];
    }
  } readToCurrentFrame:NO unmaskBytes:NO];
}

- (void)_readFrameNew;
{
  dispatch_async(_workQueue, ^{
    self->_currentFrameData.length = 0;

    self->_currentFrameOpcode = 0;
    self->_currentFrameCount = 0;
    self->_readOpCount = 0;
    self->_currentStringScanPosition = 0;

    [self _readFrameContinue];
  });
}

- (void)_pumpWriting;
{
  [self assertOnWorkQueue];

  NSUInteger dataLength = _outputBuffer.length;
  if (dataLength - _outputBufferOffset > 0 && _outputStream.hasSpaceAvailable) {
    NSInteger bytesWritten = [_outputStream write:_outputBuffer.bytes + _outputBufferOffset maxLength:dataLength - _outputBufferOffset];
    if (bytesWritten == -1) {
      [self _failWithError:[NSError errorWithDomain:RCTSRWebSocketErrorDomain code:2145 userInfo:@{NSLocalizedDescriptionKey: @"Error writing to stream"}]];
      return;
    }

    _outputBufferOffset += bytesWritten;

    if (_outputBufferOffset > 4096 && _outputBufferOffset > (_outputBuffer.length >> 1)) {
      _outputBuffer = [[NSMutableData alloc] initWithBytes:(char *)_outputBuffer.bytes + _outputBufferOffset length:_outputBuffer.length - _outputBufferOffset];
      _outputBufferOffset = 0;
    }
  }

  if (_closeWhenFinishedWriting &&
      _outputBuffer.length - _outputBufferOffset == 0 &&
      (_inputStream.streamStatus != NSStreamStatusNotOpen &&
       _inputStream.streamStatus != NSStreamStatusClosed) &&
      !_sentClose) {
    _sentClose = YES;

    [_outputStream close];
    [_inputStream close];

    for (NSArray *runLoop in [_scheduledRunloops copy]) {
      [self unscheduleFromRunLoop:runLoop[0] forMode:runLoop[1]];
    }

    if (!_failed) {
      [self _performDelegateBlock:^{
        if ([self.delegate respondsToSelector:@selector(webSocket:didCloseWithCode:reason:wasClean:)]) {
          [self.delegate webSocket:self didCloseWithCode:self->_closeCode reason:self->_closeReason wasClean:YES];
        }
      }];
    }

    _selfRetain = nil;
  }
}

- (void)_addConsumerWithScanner:(stream_scanner)consumer callback:(data_callback)callback;
{
  [self assertOnWorkQueue];
  [self _addConsumerWithScanner:consumer callback:callback dataLength:0];
}

- (void)_addConsumerWithDataLength:(size_t)dataLength callback:(data_callback)callback readToCurrentFrame:(BOOL)readToCurrentFrame unmaskBytes:(BOOL)unmaskBytes;
{
  [self assertOnWorkQueue];
  assert(dataLength);

  [_consumers addObject:[_consumerPool consumerWithScanner:nil handler:callback bytesNeeded:dataLength readToCurrentFrame:readToCurrentFrame unmaskBytes:unmaskBytes]];
  [self _pumpScanner];
}

- (void)_addConsumerWithScanner:(stream_scanner)consumer callback:(data_callback)callback dataLength:(size_t)dataLength;
{
  [self assertOnWorkQueue];
  [_consumers addObject:[_consumerPool consumerWithScanner:consumer handler:callback bytesNeeded:dataLength readToCurrentFrame:NO unmaskBytes:NO]];
  [self _pumpScanner];
}

static const char CRLFCRLFBytes[] = {'\r', '\n', '\r', '\n'};

- (void)_readUntilHeaderCompleteWithCallback:(data_callback)dataHandler;
{
  [self _readUntilBytes:CRLFCRLFBytes length:sizeof(CRLFCRLFBytes) callback:dataHandler];
}

- (void)_readUntilBytes:(const void *)bytes length:(size_t)length callback:(data_callback)dataHandler;
{
  // TODO: optimize so this can continue from where we last searched
  stream_scanner consumer = ^size_t(NSData *data) {
    __block size_t found_size = 0;
    __block size_t match_count = 0;

    size_t size = data.length;
    const unsigned char *buffer = data.bytes;
    for (size_t i = 0; i < size; i++ ) {
      if (((const unsigned char *)buffer)[i] == ((const unsigned char *)bytes)[match_count]) {
        match_count += 1;
        if (match_count == length) {
          found_size = i + 1;
          break;
        }
      } else {
        match_count = 0;
      }
    }
    return found_size;
  };
  [self _addConsumerWithScanner:consumer callback:dataHandler];
}

// Returns true if did work
- (BOOL)_innerPumpScanner
{
  BOOL didWork = NO;

  if (self.readyState >= RCTSR_CLOSING) {
    return didWork;
  }

  if (!_consumers.count) {
    return didWork;
  }

  size_t curSize = _readBuffer.length - _readBufferOffset;
  if (!curSize) {
    return didWork;
  }

  RCTSRIOConsumer *consumer = _consumers[0];

  size_t bytesNeeded = consumer.bytesNeeded;

  size_t foundSize = 0;
  if (consumer.consumer) {
    NSData *tempView = [NSData dataWithBytesNoCopy:(char *)_readBuffer.bytes + _readBufferOffset length:_readBuffer.length - _readBufferOffset freeWhenDone:NO];
    foundSize = consumer.consumer(tempView);
  } else {
    assert(consumer.bytesNeeded);
    if (curSize >= bytesNeeded) {
      foundSize = bytesNeeded;
    } else if (consumer.readToCurrentFrame) {
      foundSize = curSize;
    }
  }

  NSData *slice = nil;
  if (consumer.readToCurrentFrame || foundSize) {
    NSRange sliceRange = NSMakeRange(_readBufferOffset, foundSize);
    slice = [_readBuffer subdataWithRange:sliceRange];

    _readBufferOffset += foundSize;

    if (_readBufferOffset > 4096 && _readBufferOffset > (_readBuffer.length >> 1)) {
      _readBuffer = [[NSMutableData alloc] initWithBytes:(char *)_readBuffer.bytes + _readBufferOffset length:_readBuffer.length - _readBufferOffset];            _readBufferOffset = 0;
    }

    if (consumer.unmaskBytes) {
      NSMutableData *mutableSlice = [slice mutableCopy];

      NSUInteger len = mutableSlice.length;
      uint8_t *bytes = mutableSlice.mutableBytes;

      for (NSUInteger i = 0; i < len; i++) {
        bytes[i] = bytes[i] ^ _currentReadMaskKey[_currentReadMaskOffset % sizeof(_currentReadMaskKey)];
        _currentReadMaskOffset += 1;
      }

      slice = mutableSlice;
    }

    if (consumer.readToCurrentFrame) {
      [_currentFrameData appendData:slice];

      _readOpCount += 1;

      if (_currentFrameOpcode == RCTSROpCodeTextFrame) {
        // Validate UTF8 stuff.
        size_t currentDataSize = _currentFrameData.length;
        if (_currentFrameOpcode == RCTSROpCodeTextFrame && currentDataSize > 0) {
          // TODO: Optimize this.  Don't really have to copy all the data each time

          size_t scanSize = currentDataSize - _currentStringScanPosition;

          NSData *scan_data = [_currentFrameData subdataWithRange:NSMakeRange(_currentStringScanPosition, scanSize)];
          int32_t valid_utf8_size = validate_dispatch_data_partial_string(scan_data);

          if (valid_utf8_size == -1) {
            [self closeWithCode:RCTSRStatusCodeInvalidUTF8 reason:@"Text frames must be valid UTF-8"];
            dispatch_async(_workQueue, ^{
              [self _disconnect];
            });
            return didWork;
          } else {
            _currentStringScanPosition += valid_utf8_size;
          }
        }
      }

      consumer.bytesNeeded -= foundSize;

      if (consumer.bytesNeeded == 0) {
        [_consumers removeObjectAtIndex:0];
        consumer.handler(self, nil);
        [_consumerPool returnConsumer:consumer];
        didWork = YES;
      }
    } else if (foundSize) {
      [_consumers removeObjectAtIndex:0];
      consumer.handler(self, slice);
      [_consumerPool returnConsumer:consumer];
      didWork = YES;
    }
  }
  return didWork;
}

- (void)_pumpScanner;
{
  [self assertOnWorkQueue];

  if (!_isPumping) {
    _isPumping = YES;
  } else {
    return;
  }

  while ([self _innerPumpScanner]) {}

  _isPumping = NO;
}

//#define NOMASK

static const size_t RCTSRFrameHeaderOverhead = 32;

- (void)_sendFrameWithOpcode:(RCTSROpCode)opcode data:(id)data;
{
  [self assertOnWorkQueue];

  if (nil == data) {
    return;
  }

  RCTAssert([data isKindOfClass:[NSData class]] || [data isKindOfClass:[NSString class]], @"NSString or NSData");

  size_t payloadLength = [data isKindOfClass:[NSString class]] ? [(NSString *)data lengthOfBytesUsingEncoding:NSUTF8StringEncoding] : [data length];

  NSMutableData *frame = [[NSMutableData alloc] initWithLength:payloadLength + RCTSRFrameHeaderOverhead];
  if (!frame) {
    [self closeWithCode:RCTSRStatusCodeMessageTooBig reason:@"Message too big"];
    return;
  }
  uint8_t *frame_buffer = (uint8_t *)frame.mutableBytes;

  // set fin
  frame_buffer[0] = RCTSRFinMask | opcode;

  BOOL useMask = YES;
#ifdef NOMASK
  useMask = NO;
#endif

  if (useMask) {
    // set the mask and header
    frame_buffer[1] |= RCTSRMaskMask;
  }

  size_t frame_buffer_size = 2;

  const uint8_t *unmasked_payload = NULL;
  if ([data isKindOfClass:[NSData class]]) {
    unmasked_payload = (uint8_t *)[data bytes];
  } else if ([data isKindOfClass:[NSString class]]) {
    unmasked_payload =  (const uint8_t *)[data UTF8String];
  } else {
    return;
  }

  if (payloadLength < 126) {
    frame_buffer[1] |= payloadLength;
  } else if (payloadLength <= UINT16_MAX) {
    frame_buffer[1] |= 126;
    *((uint16_t *)(frame_buffer + frame_buffer_size)) = EndianU16_BtoN((uint16_t)payloadLength);
    frame_buffer_size += sizeof(uint16_t);
  } else {
    frame_buffer[1] |= 127;
    *((uint64_t *)(frame_buffer + frame_buffer_size)) = EndianU64_BtoN((uint64_t)payloadLength);
    frame_buffer_size += sizeof(uint64_t);
  }

  if (!useMask) {
    for (size_t i = 0; i < payloadLength; i++) {
      frame_buffer[frame_buffer_size] = unmasked_payload[i];
      frame_buffer_size += 1;
    }
  } else {
    uint8_t *mask_key = frame_buffer + frame_buffer_size;
    int result = SecRandomCopyBytes(kSecRandomDefault, sizeof(uint32_t), (uint8_t *)mask_key);
<<<<<<< HEAD
    if (result) {
      NSLog(@"SecRandomCopyBytes Failed %s", strerror(errno));
    }
    
=======
    assert(result == 0);
>>>>>>> f7d872d4
    frame_buffer_size += sizeof(uint32_t);

    // TODO: could probably optimize this with SIMD
    for (size_t i = 0; i < payloadLength; i++) {
      frame_buffer[frame_buffer_size] = unmasked_payload[i] ^ mask_key[i % sizeof(uint32_t)];
      frame_buffer_size += 1;
    }
  }

  assert(frame_buffer_size <= [frame length]);
  frame.length = frame_buffer_size;

  [self _writeData:frame];
}

- (void)stream:(NSStream *)aStream handleEvent:(NSStreamEvent)eventCode;
{
  if (_secure && !_pinnedCertFound && (eventCode == NSStreamEventHasBytesAvailable || eventCode == NSStreamEventHasSpaceAvailable)) {
    NSArray *sslCerts = _urlRequest.RCTSR_SSLPinnedCertificates;
    if (sslCerts) {
      SecTrustRef secTrust = (__bridge SecTrustRef)[aStream propertyForKey:(__bridge id)kCFStreamPropertySSLPeerTrust];
      if (secTrust) {
        NSInteger numCerts = SecTrustGetCertificateCount(secTrust);
        for (NSInteger i = 0; i < numCerts && !_pinnedCertFound; i++) {
          SecCertificateRef cert = SecTrustGetCertificateAtIndex(secTrust, i);
          NSData *certData = CFBridgingRelease(SecCertificateCopyData(cert));

          for (id ref in sslCerts) {
            SecCertificateRef trustedCert = (__bridge SecCertificateRef)ref;
            NSData *trustedCertData = CFBridgingRelease(SecCertificateCopyData(trustedCert));

            if ([trustedCertData isEqualToData:certData]) {
              _pinnedCertFound = YES;
              break;
            }
          }
        }
      }

      if (!_pinnedCertFound) {
        dispatch_async(_workQueue, ^{
          [self _failWithError:[NSError errorWithDomain:RCTSRWebSocketErrorDomain code:23556 userInfo:@{NSLocalizedDescriptionKey: [NSString stringWithFormat:@"Invalid server cert"]}]];
        });
        return;
      }
    }
  }

  assert(_workQueue != NULL);
  dispatch_async(_workQueue, ^{
    switch (eventCode) {
      case NSStreamEventOpenCompleted: {
        RCTSRLog(@"NSStreamEventOpenCompleted %@", aStream);
        if (self.readyState >= RCTSR_CLOSING) {
          return;
        }
        assert(self->_readBuffer);

        if (self.readyState == RCTSR_CONNECTING && aStream == self->_inputStream) {
          [self didConnect];
        }
        [self _pumpWriting];
        [self _pumpScanner];
        break;
      }

      case NSStreamEventErrorOccurred: {
        RCTSRLog(@"NSStreamEventErrorOccurred %@ %@", aStream, [aStream.streamError copy]);
        // TODO: specify error better!
        [self _failWithError:aStream.streamError];
        self->_readBufferOffset = 0;
        self->_readBuffer.length = 0;
        break;

      }

      case NSStreamEventEndEncountered: {
        [self _pumpScanner];
        RCTSRLog(@"NSStreamEventEndEncountered %@", aStream);
        if (aStream.streamError) {
          [self _failWithError:aStream.streamError];
        } else {
          dispatch_async(self->_workQueue, ^{
            if (self.readyState != RCTSR_CLOSED) {
              self.readyState = RCTSR_CLOSED;
              self->_selfRetain = nil;
            }

            if (!self->_sentClose && !self->_failed) {
              self->_sentClose = YES;
              // If we get closed in this state it's probably not clean because we should be sending this when we send messages
              [self _performDelegateBlock:^{
                if ([self.delegate respondsToSelector:@selector(webSocket:didCloseWithCode:reason:wasClean:)]) {
                  [self.delegate webSocket:self didCloseWithCode:RCTSRStatusCodeGoingAway reason:@"Stream end encountered" wasClean:NO];
                }
              }];
            }
          });
        }

        break;
      }

      case NSStreamEventHasBytesAvailable: {
        RCTSRLog(@"NSStreamEventHasBytesAvailable %@", aStream);
        const int bufferSize = 2048;
        uint8_t buffer[bufferSize];

        while (self->_inputStream.hasBytesAvailable) {
          NSInteger bytes_read = [self->_inputStream read:buffer maxLength:bufferSize];

          if (bytes_read > 0) {
            [self->_readBuffer appendBytes:buffer length:bytes_read];
          } else if (bytes_read < 0) {
            [self _failWithError:self->_inputStream.streamError];
          }

          if (bytes_read != bufferSize) {
            break;
          }
        };
        [self _pumpScanner];
        break;
      }

      case NSStreamEventHasSpaceAvailable: {
        RCTSRLog(@"NSStreamEventHasSpaceAvailable %@", aStream);
        [self _pumpWriting];
        break;
      }

      default:
        RCTSRLog(@"(default)  %@", aStream);
        break;
    }
  });
}

@end

@implementation RCTSRIOConsumer

- (void)setupWithScanner:(stream_scanner)scanner handler:(data_callback)handler bytesNeeded:(size_t)bytesNeeded readToCurrentFrame:(BOOL)readToCurrentFrame unmaskBytes:(BOOL)unmaskBytes;
{
  _consumer = [scanner copy];
  _handler = [handler copy];
  _bytesNeeded = bytesNeeded;
  _readToCurrentFrame = readToCurrentFrame;
  _unmaskBytes = unmaskBytes;
  assert(_consumer || _bytesNeeded);
}

@end

@implementation RCTSRIOConsumerPool
{
  NSUInteger _poolSize;
  NSMutableArray<RCTSRIOConsumer *> *_bufferedConsumers;
}

- (instancetype)initWithBufferCapacity:(NSUInteger)poolSize;
{
  if ((self = [super init])) {
    _poolSize = poolSize;
    _bufferedConsumers = [[NSMutableArray alloc] initWithCapacity:poolSize];
  }
  return self;
}

- (instancetype)init
{
  return [self initWithBufferCapacity:8];
}

- (RCTSRIOConsumer *)consumerWithScanner:(stream_scanner)scanner handler:(data_callback)handler bytesNeeded:(size_t)bytesNeeded readToCurrentFrame:(BOOL)readToCurrentFrame unmaskBytes:(BOOL)unmaskBytes;
{
  RCTSRIOConsumer *consumer = nil;
  if (_bufferedConsumers.count) {
    consumer = _bufferedConsumers.lastObject;
    [_bufferedConsumers removeLastObject];
  } else {
    consumer = [RCTSRIOConsumer new];
  }

  [consumer setupWithScanner:scanner handler:handler bytesNeeded:bytesNeeded readToCurrentFrame:readToCurrentFrame unmaskBytes:unmaskBytes];

  return consumer;
}

- (void)returnConsumer:(RCTSRIOConsumer *)consumer;
{
  if (_bufferedConsumers.count < _poolSize) {
    [_bufferedConsumers addObject:consumer];
  }
}

@end

@implementation  NSURLRequest (CertificateAdditions)

- (NSArray *)RCTSR_SSLPinnedCertificates;
{
  return [NSURLProtocol propertyForKey:@"RCTSR_SSLPinnedCertificates" inRequest:self];
}

@end

@implementation  NSMutableURLRequest (CertificateAdditions)

- (NSArray *)RCTSR_SSLPinnedCertificates;
{
  return [NSURLProtocol propertyForKey:@"RCTSR_SSLPinnedCertificates" inRequest:self];
}

- (void)setRCTSR_SSLPinnedCertificates:(NSArray *)RCTSR_SSLPinnedCertificates;
{
  [NSURLProtocol setProperty:RCTSR_SSLPinnedCertificates forKey:@"RCTSR_SSLPinnedCertificates" inRequest:self];
}

@end

@implementation NSURL (RCTSRWebSocket)

- (NSString *)RCTSR_origin;
{
  NSString *scheme = self.scheme.lowercaseString;

  if ([scheme isEqualToString:@"wss"]) {
    scheme = @"https";
  } else if ([scheme isEqualToString:@"ws"]) {
    scheme = @"http";
  }

  int defaultPort = ([scheme isEqualToString:@"https"] ? 443 :
                     [scheme isEqualToString:@"http"] ? 80 :
                     -1);
  int port = self.port.intValue;
  if (port > 0 && port != defaultPort) {
    return [NSString stringWithFormat:@"%@://%@:%d", scheme, self.host, port];
  } else {
    return [NSString stringWithFormat:@"%@://%@", scheme, self.host];
  }
}

@end

static _RCTSRRunLoopThread *networkThread = nil;
static NSRunLoop *networkRunLoop = nil;

@implementation NSRunLoop (RCTSRWebSocket)

+ (NSRunLoop *)RCTSR_networkRunLoop
{
  static dispatch_once_t onceToken;
  dispatch_once(&onceToken, ^{
    networkThread = [_RCTSRRunLoopThread new];
    networkThread.name = @"com.squareup.SocketRocket.NetworkThread";
    [networkThread start];
    networkRunLoop = networkThread.runLoop;
  });

  return networkRunLoop;
}

@end

@implementation _RCTSRRunLoopThread
{
  dispatch_group_t _waitGroup;
}

@synthesize runLoop = _runLoop;

- (instancetype)init
{
  if ((self = [super init])) {
    _waitGroup = dispatch_group_create();
    dispatch_group_enter(_waitGroup);
  }
  return self;
}

- (void)main;
{
  @autoreleasepool {
    _runLoop = [NSRunLoop currentRunLoop];
    dispatch_group_leave(_waitGroup);

    NSTimer *timer = [[NSTimer alloc] initWithFireDate:[NSDate distantFuture] interval:0.0 target:self selector:@selector(step) userInfo:nil repeats:NO];
    [_runLoop addTimer:timer forMode:NSDefaultRunLoopMode];

    while ([_runLoop runMode:NSDefaultRunLoopMode beforeDate:[NSDate distantFuture]]) { }
    assert(NO);
  }
}

- (void)step
{
  // Does nothing
}

- (NSRunLoop *)runLoop;
{
  dispatch_group_wait(_waitGroup, DISPATCH_TIME_FOREVER);
  return _runLoop;
}

@end<|MERGE_RESOLUTION|>--- conflicted
+++ resolved
@@ -492,14 +492,11 @@
 
   NSMutableData *keyBytes = [[NSMutableData alloc] initWithLength:16];
   int result = SecRandomCopyBytes(kSecRandomDefault, keyBytes.length, keyBytes.mutableBytes);
-<<<<<<< HEAD
   if (result) {
     NSLog(@"SecRandomCopyBytes Failed %s", strerror(errno));
   }
 
-=======
   assert(result == 0);
->>>>>>> f7d872d4
   _secKey = [keyBytes base64EncodedStringWithOptions:0];
   assert([_secKey length] == 24);
 
@@ -1340,14 +1337,11 @@
   } else {
     uint8_t *mask_key = frame_buffer + frame_buffer_size;
     int result = SecRandomCopyBytes(kSecRandomDefault, sizeof(uint32_t), (uint8_t *)mask_key);
-<<<<<<< HEAD
     if (result) {
       NSLog(@"SecRandomCopyBytes Failed %s", strerror(errno));
     }
-    
-=======
+
     assert(result == 0);
->>>>>>> f7d872d4
     frame_buffer_size += sizeof(uint32_t);
 
     // TODO: could probably optimize this with SIMD
