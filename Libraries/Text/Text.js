--- conflicted
+++ resolved
@@ -31,12 +31,9 @@
     numberOfLines: true,
     ellipsizeMode: true,
     allowFontScaling: true,
-<<<<<<< HEAD
     adjustsFontSizeToFit: true,
     minimumFontScale: true,
-=======
     selectable: true,
->>>>>>> 8b7323c4
   }),
   uiViewClassName: 'RCTText',
 };
@@ -163,18 +160,14 @@
      * @platform ios
      */
     allowFontScaling: React.PropTypes.bool,
-<<<<<<< HEAD
-
     /**
     * Specifies whether font should be scaled down automatically to fit given style constraints.
     */
     adjustsFontSizeToFit: React.PropTypes.bool,
-
     /**
     * Specifies smallest possible scale a font can reach when adjustsFontSizeToFit is enabled. (values 0.01-1.0).
     */
     minimumFontScale: React.PropTypes.number,
-=======
     /**
      * When set to `true`, indicates that the view is an accessibility element. The default value
      * for a `Text` element is `true`.
@@ -184,7 +177,6 @@
      * for more information.
      */
      accessible: React.PropTypes.bool,
->>>>>>> 8b7323c4
   },
 
   getDefaultProps(): Object {
