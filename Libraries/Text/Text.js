/**
 * Copyright (c) 2015-present, Facebook, Inc.
 * All rights reserved.
 *
 * This source code is licensed under the BSD-style license found in the
 * LICENSE file in the root directory of this source tree. An additional grant
 * of patent rights can be found in the PATENTS file in the same directory.
 *
 * @providesModule Text
 * @flow
 */
'use strict';

var NativeMethodsMixin = require('NativeMethodsMixin');
var Platform = require('Platform');
var React = require('React');
var ReactInstanceMap = require('ReactInstanceMap');
var ReactNativeViewAttributes = require('ReactNativeViewAttributes');
var StyleSheetPropType = require('StyleSheetPropType');
var TextStylePropTypes = require('TextStylePropTypes');
var Touchable = require('Touchable');

var createReactNativeComponentClass =
  require('createReactNativeComponentClass');
var merge = require('merge');

var stylePropType = StyleSheetPropType(TextStylePropTypes);

var viewConfig = {
  validAttributes: merge(ReactNativeViewAttributes.UIView, {
    isHighlighted: true,
    numberOfLines: true,
    allowFontScaling: true,
    adjustsFontSizeToFit: true,
    minimumFontScale: true,
  }),
  uiViewClassName: 'RCTText',
};

/**
 * A React component for displaying text which supports nesting,
 * styling, and touch handling.  In the following example, the nested title and
 * body text will inherit the `fontFamily` from `styles.baseText`, but the title
 * provides its own additional styles.  The title and body will stack on top of
 * each other on account of the literal newlines:
 *
 * ```
 * renderText: function() {
 *   return (
 *     <Text style={styles.baseText}>
 *       <Text style={styles.titleText} onPress={this.onPressTitle}>
 *         {this.state.titleText + '\n\n'}
 *       </Text>
 *       <Text numberOfLines={5}>
 *         {this.state.bodyText}
 *       </Text>
 *     </Text>
 *   );
 * },
 * ...
 * var styles = StyleSheet.create({
 *   baseText: {
 *     fontFamily: 'Cochin',
 *   },
 *   titleText: {
 *     fontSize: 20,
 *     fontWeight: 'bold',
 *   },
 * };
 * ```
 */

var Text = React.createClass({

  mixins: [Touchable.Mixin, NativeMethodsMixin],

  propTypes: {
    /**
     * Used to truncate the text with an elipsis after computing the text
     * layout, including line wrapping, such that the total number of lines
     * does not exceed this number.
     */
    numberOfLines: React.PropTypes.number,
    /**
     * Invoked on mount and layout changes with
     *
     *   `{nativeEvent: {layout: {x, y, width, height}}}`
     */
    onLayout: React.PropTypes.func,
    /**
     * This function is called on press.
     */
    onPress: React.PropTypes.func,
    /**
     * When true, no visual change is made when text is pressed down. By
     * default, a gray oval highlights the text on press down.
     * @platform ios
     */
    suppressHighlighting: React.PropTypes.bool,
    style: stylePropType,
    /**
     * Used to locate this view in end-to-end tests.
     */
    testID: React.PropTypes.string,
    /**
     * Specifies should fonts scale to respect Text Size accessibility setting on iOS.
     */
    allowFontScaling: React.PropTypes.bool,
    /**
     * Specifies that font should shrink to fit container size.
     */
    adjustsFontSizeToFit: React.PropTypes.bool,
    /**
     * Minimum amount that a font should scale down to fit container.
     * Used in conjuction with adjustsFontSizeToFit
     */
    minimumFontScale: React.PropTypes.number,
  },

  viewConfig: viewConfig,

  getInitialState: function(): Object {
    return merge(this.touchableGetInitialState(), {
      isHighlighted: false,
    });
  },
<<<<<<< HEAD

=======
>>>>>>> 94420109
  getDefaultProps: function(): Object {
    return {
      allowFontScaling: true,
    };
  },

  onStartShouldSetResponder: function(): bool {
    var shouldSetFromProps = this.props.onStartShouldSetResponder &&
      this.props.onStartShouldSetResponder();
    return shouldSetFromProps || !!this.props.onPress;
  },

  /*
   * Returns true to allow responder termination
   */
  handleResponderTerminationRequest: function(): bool {
    // Allow touchable or props.onResponderTerminationRequest to deny
    // the request
    var allowTermination = this.touchableHandleResponderTerminationRequest();
    if (allowTermination && this.props.onResponderTerminationRequest) {
      allowTermination = this.props.onResponderTerminationRequest();
    }
    return allowTermination;
  },

  handleResponderGrant: function(e: SyntheticEvent, dispatchID: string) {
    this.touchableHandleResponderGrant(e, dispatchID);
    this.props.onResponderGrant &&
      this.props.onResponderGrant.apply(this, arguments);
  },

  handleResponderMove: function(e: SyntheticEvent) {
    this.touchableHandleResponderMove(e);
    this.props.onResponderMove &&
      this.props.onResponderMove.apply(this, arguments);
  },

  handleResponderRelease: function(e: SyntheticEvent) {
    this.touchableHandleResponderRelease(e);
    this.props.onResponderRelease &&
      this.props.onResponderRelease.apply(this, arguments);
  },

  handleResponderTerminate: function(e: SyntheticEvent) {
    this.touchableHandleResponderTerminate(e);
    this.props.onResponderTerminate &&
      this.props.onResponderTerminate.apply(this, arguments);
  },

  touchableHandleActivePressIn: function() {
    if (this.props.suppressHighlighting || !this.props.onPress) {
      return;
    }
    this.setState({
      isHighlighted: true,
    });
  },

  touchableHandleActivePressOut: function() {
    if (this.props.suppressHighlighting || !this.props.onPress) {
      return;
    }
    this.setState({
      isHighlighted: false,
    });
  },

  touchableHandlePress: function() {
    this.props.onPress && this.props.onPress();
  },

  touchableGetPressRectOffset: function(): RectOffset {
    return PRESS_RECT_OFFSET;
  },

  getChildContext: function(): Object {
    return {isInAParentText: true};
  },

  childContextTypes: {
    isInAParentText: React.PropTypes.bool
  },

  render: function() {
    var props = {};
    for (var key in this.props) {
      props[key] = this.props[key];
    }
    // Text is accessible by default
    if (props.accessible !== false) {
      props.accessible = true;
    }
    props.isHighlighted = this.state.isHighlighted;
    props.onStartShouldSetResponder = this.onStartShouldSetResponder;
    props.onResponderTerminationRequest =
      this.handleResponderTerminationRequest;
    props.onResponderGrant = this.handleResponderGrant;
    props.onResponderMove = this.handleResponderMove;
    props.onResponderRelease = this.handleResponderRelease;
    props.onResponderTerminate = this.handleResponderTerminate;

    // TODO: Switch to use contextTypes and this.context after React upgrade
    var context = ReactInstanceMap.get(this)._context;
    if (context.isInAParentText) {
      return <RCTVirtualText {...props} />;
    } else {
      return <RCTText {...props} />;
    }
  },
});

type RectOffset = {
  top: number;
  left: number;
  right: number;
  bottom: number;
}

var PRESS_RECT_OFFSET = {top: 20, left: 20, right: 20, bottom: 30};

var RCTText = createReactNativeComponentClass(viewConfig);
var RCTVirtualText = RCTText;

if (Platform.OS === 'android') {
  RCTVirtualText = createReactNativeComponentClass({
    validAttributes: merge(ReactNativeViewAttributes.UIView, {
      isHighlighted: true,
    }),
    uiViewClassName: 'RCTVirtualText',
  });
}

module.exports = Text;<|MERGE_RESOLUTION|>--- conflicted
+++ resolved
@@ -31,8 +31,6 @@
     isHighlighted: true,
     numberOfLines: true,
     allowFontScaling: true,
-    adjustsFontSizeToFit: true,
-    minimumFontScale: true,
   }),
   uiViewClassName: 'RCTText',
 };
@@ -106,15 +104,6 @@
      * Specifies should fonts scale to respect Text Size accessibility setting on iOS.
      */
     allowFontScaling: React.PropTypes.bool,
-    /**
-     * Specifies that font should shrink to fit container size.
-     */
-    adjustsFontSizeToFit: React.PropTypes.bool,
-    /**
-     * Minimum amount that a font should scale down to fit container.
-     * Used in conjuction with adjustsFontSizeToFit
-     */
-    minimumFontScale: React.PropTypes.number,
   },
 
   viewConfig: viewConfig,
@@ -124,10 +113,6 @@
       isHighlighted: false,
     });
   },
-<<<<<<< HEAD
-
-=======
->>>>>>> 94420109
   getDefaultProps: function(): Object {
     return {
       allowFontScaling: true,
