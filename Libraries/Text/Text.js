/**
 * Copyright (c) 2015-present, Facebook, Inc.
 * All rights reserved.
 *
 * This source code is licensed under the BSD-style license found in the
 * LICENSE file in the root directory of this source tree. An additional grant
 * of patent rights can be found in the PATENTS file in the same directory.
 *
 * @providesModule Text
 * @flow
 */
'use strict';

const NativeMethodsMixin = require('NativeMethodsMixin');
const Platform = require('Platform');
const React = require('React');
const ReactInstanceMap = require('ReactInstanceMap');
const ReactNativeViewAttributes = require('ReactNativeViewAttributes');
const StyleSheetPropType = require('StyleSheetPropType');
const TextStylePropTypes = require('TextStylePropTypes');
const Touchable = require('Touchable');

const createReactNativeComponentClass =
  require('createReactNativeComponentClass');
const merge = require('merge');

const stylePropType = StyleSheetPropType(TextStylePropTypes);

const viewConfig = {
  validAttributes: merge(ReactNativeViewAttributes.UIView, {
    isHighlighted: true,
    numberOfLines: true,
    allowFontScaling: true,
    adjustsFontSizeToFit: true,
    minimumFontScale: true,
  }),
  uiViewClassName: 'RCTText',
};

/**
 * A React component for displaying text which supports nesting,
 * styling, and touch handling.  In the following example, the nested title and
 * body text will inherit the `fontFamily` from `styles.baseText`, but the title
 * provides its own additional styles.  The title and body will stack on top of
 * each other on account of the literal newlines:
 *
 * ```
 * renderText: function() {
 *   return (
 *     <Text style={styles.baseText}>
 *       <Text style={styles.titleText} onPress={this.onPressTitle}>
 *         {this.state.titleText + '\n\n'}
 *       </Text>
 *       <Text numberOfLines={5}>
 *         {this.state.bodyText}
 *       </Text>
 *     </Text>
 *   );
 * },
 * ...
 * var styles = StyleSheet.create({
 *   baseText: {
 *     fontFamily: 'Cochin',
 *   },
 *   titleText: {
 *     fontSize: 20,
 *     fontWeight: 'bold',
 *   },
 * };
 * ```
 */

const Text = React.createClass({
  propTypes: {
    /**
     * Used to truncate the text with an ellipsis after computing the text
     * layout, including line wrapping, such that the total number of lines
     * does not exceed this number.
     */
    numberOfLines: React.PropTypes.number,
    /**
     * Invoked on mount and layout changes with
     *
     *   `{nativeEvent: {layout: {x, y, width, height}}}`
     */
    onLayout: React.PropTypes.func,
    /**
     * This function is called on press.
     */
    onPress: React.PropTypes.func,
    /**
     * When true, no visual change is made when text is pressed down. By
     * default, a gray oval highlights the text on press down.
     * @platform ios
     */
    suppressHighlighting: React.PropTypes.bool,
    style: stylePropType,
    /**
     * Used to locate this view in end-to-end tests.
     */
    testID: React.PropTypes.string,
    /**
     * Specifies should fonts scale to respect Text Size accessibility setting on iOS.
     */
    allowFontScaling: React.PropTypes.bool,
    /**
     * Specifies that font should shrink to fit container size.
     */
    adjustsFontSizeToFit: React.PropTypes.bool,
    /**
     * Minimum amount that a font should scale down to fit container.
     * Used in conjuction with adjustsFontSizeToFit
     */
    minimumFontScale: React.PropTypes.number,
  },
<<<<<<< HEAD

  viewConfig: viewConfig,

  getInitialState: function(): Object {
    return merge(this.touchableGetInitialState(), {
      isHighlighted: false,
    });
  },
  
  getDefaultProps: function(): Object {
=======
  getDefaultProps(): Object {
>>>>>>> d6ffc2fd
    return {
      accessible: true,
      allowFontScaling: true,
    };
  },
  getInitialState: function(): Object {
    return merge(Touchable.Mixin.touchableGetInitialState(), {
      isHighlighted: false,
    });
  },
  mixins: [NativeMethodsMixin],
  viewConfig: viewConfig,
  getChildContext(): Object {
    return {isInAParentText: true};
  },
  childContextTypes: {
    isInAParentText: React.PropTypes.bool
  },
  contextTypes: {
    isInAParentText: React.PropTypes.bool
  },
  /**
   * Only assigned if touch is needed.
   */
  _handlers: (null: ?Object),
  /**
   * These are assigned lazily the first time the responder is set to make plain
   * text nodes as cheap as possible.
   */
  touchableHandleActivePressIn: (null: ?Function),
  touchableHandleActivePressOut: (null: ?Function),
  touchableHandlePress: (null: ?Function),
  touchableGetPressRectOffset: (null: ?Function),
  render(): ReactElement {
    let newProps = this.props;
    if (this.props.onStartShouldSetResponder || this.props.onPress) {
      if (!this._handlers) {
        this._handlers = {
          onStartShouldSetResponder: (): bool => {
            const shouldSetFromProps = this.props.onStartShouldSetResponder &&
                this.props.onStartShouldSetResponder();
            const setResponder = shouldSetFromProps || !!this.props.onPress;
            if (setResponder && !this.touchableHandleActivePressIn) {
              // Attach and bind all the other handlers only the first time a touch
              // actually happens.
              for (let key in Touchable.Mixin) {
                if (typeof Touchable.Mixin[key] === 'function') {
                  (this: any)[key] = Touchable.Mixin[key].bind(this);
                }
              }
              this.touchableHandleActivePressIn = () => {
                if (this.props.suppressHighlighting || !this.props.onPress) {
                  return;
                }
                this.setState({
                  isHighlighted: true,
                });
              };

              this.touchableHandleActivePressOut = () => {
                if (this.props.suppressHighlighting || !this.props.onPress) {
                  return;
                }
                this.setState({
                  isHighlighted: false,
                });
              };

              this.touchableHandlePress = () => {
                this.props.onPress && this.props.onPress();
              };

              this.touchableGetPressRectOffset = function(): RectOffset {
                return PRESS_RECT_OFFSET;
              };
            }
            return setResponder;
          },
          onResponderGrant: function(e: SyntheticEvent, dispatchID: string) {
            this.touchableHandleResponderGrant(e, dispatchID);
            this.props.onResponderGrant &&
              this.props.onResponderGrant.apply(this, arguments);
          }.bind(this),
          onResponderMove: function(e: SyntheticEvent) {
            this.touchableHandleResponderMove(e);
            this.props.onResponderMove &&
              this.props.onResponderMove.apply(this, arguments);
          }.bind(this),
          onResponderRelease: function(e: SyntheticEvent) {
            this.touchableHandleResponderRelease(e);
            this.props.onResponderRelease &&
              this.props.onResponderRelease.apply(this, arguments);
          }.bind(this),
          onResponderTerminate: function(e: SyntheticEvent) {
            this.touchableHandleResponderTerminate(e);
            this.props.onResponderTerminate &&
              this.props.onResponderTerminate.apply(this, arguments);
          }.bind(this),
          onResponderTerminationRequest: function(): bool {
            // Allow touchable or props.onResponderTerminationRequest to deny
            // the request
            var allowTermination = this.touchableHandleResponderTerminationRequest();
            if (allowTermination && this.props.onResponderTerminationRequest) {
              allowTermination = this.props.onResponderTerminationRequest.apply(this, arguments);
            }
            return allowTermination;
          }.bind(this),
        };
      }
      newProps = {
        ...this.props,
        ...this._handlers,
        isHighlighted: this.state.isHighlighted,
      };
    }
    if (this.context.isInAParentText) {
      return <RCTVirtualText {...newProps} />;
    } else {
      return <RCTText {...newProps} />;
    }
  },
});

type RectOffset = {
  top: number;
  left: number;
  right: number;
  bottom: number;
}

var PRESS_RECT_OFFSET = {top: 20, left: 20, right: 20, bottom: 30};

var RCTText = createReactNativeComponentClass(viewConfig);
var RCTVirtualText = RCTText;

if (Platform.OS === 'android') {
  RCTVirtualText = createReactNativeComponentClass({
    validAttributes: merge(ReactNativeViewAttributes.UIView, {
      isHighlighted: true,
    }),
    uiViewClassName: 'RCTVirtualText',
  });
}

module.exports = Text;<|MERGE_RESOLUTION|>--- conflicted
+++ resolved
@@ -113,20 +113,7 @@
      */
     minimumFontScale: React.PropTypes.number,
   },
-<<<<<<< HEAD
-
-  viewConfig: viewConfig,
-
-  getInitialState: function(): Object {
-    return merge(this.touchableGetInitialState(), {
-      isHighlighted: false,
-    });
-  },
-  
-  getDefaultProps: function(): Object {
-=======
   getDefaultProps(): Object {
->>>>>>> d6ffc2fd
     return {
       accessible: true,
       allowFontScaling: true,
