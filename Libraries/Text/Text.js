/**
 * Copyright (c) 2015-present, Facebook, Inc.
 * All rights reserved.
 *
 * This source code is licensed under the BSD-style license found in the
 * LICENSE file in the root directory of this source tree. An additional grant
 * of patent rights can be found in the PATENTS file in the same directory.
 *
 * @providesModule Text
 * @flow
 */
'use strict';

const NativeMethodsMixin = require('NativeMethodsMixin');
const Platform = require('Platform');
const React = require('React');
const ReactInstanceMap = require('ReactInstanceMap');
const ReactNativeViewAttributes = require('ReactNativeViewAttributes');
const StyleSheetPropType = require('StyleSheetPropType');
const TextStylePropTypes = require('TextStylePropTypes');
const Touchable = require('Touchable');

const createReactNativeComponentClass =
  require('createReactNativeComponentClass');
const merge = require('merge');

const stylePropType = StyleSheetPropType(TextStylePropTypes);

const viewConfig = {
  validAttributes: merge(ReactNativeViewAttributes.UIView, {
    isHighlighted: true,
    numberOfLines: true,
    allowFontScaling: true,
    adjustsFontSizeToFit: true,
    minimumFontScale: true,
  }),
  uiViewClassName: 'RCTText',
};

/**
 * A React component for displaying text which supports nesting,
 * styling, and touch handling.  In the following example, the nested title and
 * body text will inherit the `fontFamily` from `styles.baseText`, but the title
 * provides its own additional styles.  The title and body will stack on top of
 * each other on account of the literal newlines:
 *
 * ```
 * renderText: function() {
 *   return (
 *     <Text style={styles.baseText}>
 *       <Text style={styles.titleText} onPress={this.onPressTitle}>
 *         {this.state.titleText + '\n\n'}
 *       </Text>
 *       <Text numberOfLines={5}>
 *         {this.state.bodyText}
 *       </Text>
 *     </Text>
 *   );
 * },
 * ...
 * var styles = StyleSheet.create({
 *   baseText: {
 *     fontFamily: 'Cochin',
 *   },
 *   titleText: {
 *     fontSize: 20,
 *     fontWeight: 'bold',
 *   },
 * };
 * ```
 */

const Text = React.createClass({
  propTypes: {
    /**
     * Used to truncate the text with an ellipsis after computing the text
     * layout, including line wrapping, such that the total number of lines
     * does not exceed this number.
     */
    numberOfLines: React.PropTypes.number,
    /**
     * Invoked on mount and layout changes with
     *
     *   `{nativeEvent: {layout: {x, y, width, height}}}`
     */
    onLayout: React.PropTypes.func,
    /**
     * This function is called on press.
     */
    onPress: React.PropTypes.func,
    /**
     * When true, no visual change is made when text is pressed down. By
     * default, a gray oval highlights the text on press down.
     * @platform ios
     */
    suppressHighlighting: React.PropTypes.bool,
    style: stylePropType,
    /**
     * Used to locate this view in end-to-end tests.
     */
    testID: React.PropTypes.string,
    /**
     * Specifies should fonts scale to respect Text Size accessibility setting on iOS.
     */
    allowFontScaling: React.PropTypes.bool,
<<<<<<< HEAD

    /**
    * Specifies whether font should be scaled down automatically to fit given style constraints.
    */
    adjustsFontSizeToFit: React.PropTypes.bool,

    /**
    * Specifies smallest possible scale a font can reach when adjustsFontSizeToFit is enabled. (values 0.01-1.0).
    */
=======
    /**
     * Specifies that font should shrink to fit container size.
     */
    adjustsFontSizeToFit: React.PropTypes.bool,
    /**
     * Minimum amount that a font should scale down to fit container.
     * Used in conjuction with adjustsFontSizeToFit
     */
>>>>>>> 8347e796
    minimumFontScale: React.PropTypes.number,
  },
  getDefaultProps(): Object {
    return {
      accessible: true,
      allowFontScaling: true,
    };
  },
  getInitialState: function(): Object {
    return merge(Touchable.Mixin.touchableGetInitialState(), {
      isHighlighted: false,
    });
  },
  mixins: [NativeMethodsMixin],
  viewConfig: viewConfig,
  getChildContext(): Object {
    return {isInAParentText: true};
  },
  childContextTypes: {
    isInAParentText: React.PropTypes.bool
  },
  contextTypes: {
    isInAParentText: React.PropTypes.bool
  },
  /**
   * Only assigned if touch is needed.
   */
  _handlers: (null: ?Object),
  /**
   * These are assigned lazily the first time the responder is set to make plain
   * text nodes as cheap as possible.
   */
  touchableHandleActivePressIn: (null: ?Function),
  touchableHandleActivePressOut: (null: ?Function),
  touchableHandlePress: (null: ?Function),
  touchableGetPressRectOffset: (null: ?Function),
  render(): ReactElement {
    let newProps = this.props;
    if (this.props.onStartShouldSetResponder || this.props.onPress) {
      if (!this._handlers) {
        this._handlers = {
          onStartShouldSetResponder: (): bool => {
            const shouldSetFromProps = this.props.onStartShouldSetResponder &&
                this.props.onStartShouldSetResponder();
            const setResponder = shouldSetFromProps || !!this.props.onPress;
            if (setResponder && !this.touchableHandleActivePressIn) {
              // Attach and bind all the other handlers only the first time a touch
              // actually happens.
              for (let key in Touchable.Mixin) {
                if (typeof Touchable.Mixin[key] === 'function') {
                  (this: any)[key] = Touchable.Mixin[key].bind(this);
                }
              }
              this.touchableHandleActivePressIn = () => {
                if (this.props.suppressHighlighting || !this.props.onPress) {
                  return;
                }
                this.setState({
                  isHighlighted: true,
                });
              };

              this.touchableHandleActivePressOut = () => {
                if (this.props.suppressHighlighting || !this.props.onPress) {
                  return;
                }
                this.setState({
                  isHighlighted: false,
                });
              };

              this.touchableHandlePress = () => {
                this.props.onPress && this.props.onPress();
              };

              this.touchableGetPressRectOffset = function(): RectOffset {
                return PRESS_RECT_OFFSET;
              };
            }
            return setResponder;
          },
          onResponderGrant: function(e: SyntheticEvent, dispatchID: string) {
            this.touchableHandleResponderGrant(e, dispatchID);
            this.props.onResponderGrant &&
              this.props.onResponderGrant.apply(this, arguments);
          }.bind(this),
          onResponderMove: function(e: SyntheticEvent) {
            this.touchableHandleResponderMove(e);
            this.props.onResponderMove &&
              this.props.onResponderMove.apply(this, arguments);
          }.bind(this),
          onResponderRelease: function(e: SyntheticEvent) {
            this.touchableHandleResponderRelease(e);
            this.props.onResponderRelease &&
              this.props.onResponderRelease.apply(this, arguments);
          }.bind(this),
          onResponderTerminate: function(e: SyntheticEvent) {
            this.touchableHandleResponderTerminate(e);
            this.props.onResponderTerminate &&
              this.props.onResponderTerminate.apply(this, arguments);
          }.bind(this),
          onResponderTerminationRequest: function(): bool {
            // Allow touchable or props.onResponderTerminationRequest to deny
            // the request
            var allowTermination = this.touchableHandleResponderTerminationRequest();
            if (allowTermination && this.props.onResponderTerminationRequest) {
              allowTermination = this.props.onResponderTerminationRequest.apply(this, arguments);
            }
            return allowTermination;
          }.bind(this),
        };
      }
      newProps = {
        ...this.props,
        ...this._handlers,
        isHighlighted: this.state.isHighlighted,
      };
    }
    if (this.context.isInAParentText) {
      return <RCTVirtualText {...newProps} />;
    } else {
      return <RCTText {...newProps} />;
    }
  },
});

type RectOffset = {
  top: number;
  left: number;
  right: number;
  bottom: number;
}

var PRESS_RECT_OFFSET = {top: 20, left: 20, right: 20, bottom: 30};

var RCTText = createReactNativeComponentClass(viewConfig);
var RCTVirtualText = RCTText;

if (Platform.OS === 'android') {
  RCTVirtualText = createReactNativeComponentClass({
    validAttributes: merge(ReactNativeViewAttributes.UIView, {
      isHighlighted: true,
    }),
    uiViewClassName: 'RCTVirtualText',
  });
}

module.exports = Text;<|MERGE_RESOLUTION|>--- conflicted
+++ resolved
@@ -103,7 +103,6 @@
      * Specifies should fonts scale to respect Text Size accessibility setting on iOS.
      */
     allowFontScaling: React.PropTypes.bool,
-<<<<<<< HEAD
 
     /**
     * Specifies whether font should be scaled down automatically to fit given style constraints.
@@ -113,18 +112,9 @@
     /**
     * Specifies smallest possible scale a font can reach when adjustsFontSizeToFit is enabled. (values 0.01-1.0).
     */
-=======
-    /**
-     * Specifies that font should shrink to fit container size.
-     */
-    adjustsFontSizeToFit: React.PropTypes.bool,
-    /**
-     * Minimum amount that a font should scale down to fit container.
-     * Used in conjuction with adjustsFontSizeToFit
-     */
->>>>>>> 8347e796
     minimumFontScale: React.PropTypes.number,
   },
+
   getDefaultProps(): Object {
     return {
       accessible: true,
