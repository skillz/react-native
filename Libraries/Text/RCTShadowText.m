--- conflicted
+++ resolved
@@ -20,18 +20,13 @@
 #import "RCTConvert.h"
 #import "RCTTextView.h"
 
-<<<<<<< HEAD
 CGFloat const RCTTextAutoSizeDefaultMinimumFontScale       = 0.5f;
 CGFloat const RCTTextAutoSizeWidthErrorMargin              = 0.05f;
 CGFloat const RCTTextAutoSizeGranularity                   = 0.001f;
 
-NSString *const RCTIsHighlightedAttributeName              = @"IsHighlightedAttributeName";
-NSString *const RCTReactTagAttributeName                   = @"ReactTagAttributeName";
-=======
 NSString *const RCTShadowViewAttributeName = @"RCTShadowViewAttributeName";
 NSString *const RCTIsHighlightedAttributeName = @"IsHighlightedAttributeName";
 NSString *const RCTReactTagAttributeName = @"ReactTagAttributeName";
->>>>>>> 8b7323c4
 
 @implementation RCTShadowText
 {
@@ -116,18 +111,12 @@
   UIEdgeInsets padding = self.paddingAsInsets;
   CGFloat width = self.frame.size.width - (padding.left + padding.right);
 
-<<<<<<< HEAD
-  NSTextStorage *textStorage = [self buildTextStorageForWidth:width];
-  CGRect textFrame = [self calculateTextFrame:textStorage];
-  [applierBlocks addObject:^(NSDictionary<NSNumber *, RCTText *> *viewRegistry) {
-    RCTText *view = viewRegistry[self.reactTag];
-    view.textFrame = textFrame;
-=======
   NSNumber *parentTag = [[self reactSuperview] reactTag];
   NSTextStorage *textStorage = [self buildTextStorageForWidth:width widthMode:CSSMeasureModeExactly];
+  CGRect textFrame = [self calculateTextFrame:textStorage];
   [applierBlocks addObject:^(NSDictionary<NSNumber *, UIView *> *viewRegistry) {
     RCTText *view = (RCTText *)viewRegistry[self.reactTag];
->>>>>>> 8b7323c4
+    view.textFrame = textFrame;
     view.textStorage = textStorage;
 
     /**
@@ -467,7 +456,6 @@
   }
 }
 
-<<<<<<< HEAD
 #pragma mark Autosizing
 
 - (CGRect)calculateTextFrame:(NSTextStorage *)textStorage
@@ -623,28 +611,6 @@
   return requiredSize;
 }
 
-
-- (void)fillCSSNode:(css_node_t *)node
-{
-  [super fillCSSNode:node];
-  node->measure = RCTMeasure;
-  node->children_count = 0;
-}
-
-- (void)insertReactSubview:(RCTShadowView *)subview atIndex:(NSInteger)atIndex
-{
-  [super insertReactSubview:subview atIndex:atIndex];
-  self.cssNode->children_count = 0;
-}
-
-- (void)removeReactSubview:(RCTShadowView *)subview
-{
-  [super removeReactSubview:subview];
-  self.cssNode->children_count = 0;
-}
-
-=======
->>>>>>> 8b7323c4
 - (void)setBackgroundColor:(UIColor *)backgroundColor
 {
   super.backgroundColor = backgroundColor;
