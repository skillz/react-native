--- conflicted
+++ resolved
@@ -476,11 +476,6 @@
 {
   CGRect textFrame = UIEdgeInsetsInsetRect((CGRect){CGPointZero, self.frame.size},
                                            self.paddingAsInsets);
-<<<<<<< HEAD
-
-=======
-  
->>>>>>> f7d872d4
 
   if (_adjustsFontSizeToFit) {
     textFrame = [self updateStorage:textStorage toFitFrame:textFrame];
@@ -553,15 +548,9 @@
   NSRange glyphRange = NSMakeRange(0, textStorage.length);
   [textStorage beginEditing];
   [textStorage enumerateAttribute:NSFontAttributeName
-<<<<<<< HEAD
                           inRange:glyphRange
                           options:0
                        usingBlock:^(UIFont *font, NSRange range, BOOL *stop)
-=======
-                           inRange:glyphRange
-                           options:0
-                        usingBlock:^(UIFont *font, NSRange range, BOOL *stop)
->>>>>>> f7d872d4
    {
      if (font) {
        UIFont *originalFont = [self.attributedString attribute:NSFontAttributeName
@@ -629,10 +618,6 @@
   return requiredSize;
 }
 
-<<<<<<< HEAD
-
-=======
->>>>>>> f7d872d4
 - (void)setBackgroundColor:(UIColor *)backgroundColor
 {
   super.backgroundColor = backgroundColor;
