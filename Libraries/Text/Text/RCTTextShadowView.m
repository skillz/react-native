--- conflicted
+++ resolved
@@ -39,8 +39,6 @@
 {
   [super didSetProps:changedProps];
 
-<<<<<<< HEAD
-=======
   // When applying a semi-transparent background color to Text component
   // we must set the root text nodes text attribute background color to nil
   // because the background color is drawn on the RCTTextView itself, as well
@@ -48,7 +46,6 @@
   // the RCTTextView backgroundColor to be used, without affecting nested Text
   // components.
   self.textAttributes.backgroundColor = nil;
->>>>>>> 14c03298
   self.textAttributes.opacity = NAN;
 }
 
