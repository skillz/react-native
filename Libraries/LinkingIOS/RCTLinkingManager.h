/**
 * Copyright (c) Facebook, Inc. and its affiliates.
 *
 * This source code is licensed under the MIT license found in the
 * LICENSE file in the root directory of this source tree.
 */

#import <UIKit/UIKit.h>
#if defined(__IPHONE_OS_VERSION_MAX_ALLOWED) && (__IPHONE_OS_VERSION_MAX_ALLOWED >= 12000) /* __IPHONE_12_0 */
#import <UIKit/UIUserActivity.h>
#endif
#import <React/RCTEventEmitter.h>

@interface RCTLinkingManager : RCTEventEmitter

+ (BOOL)application:(nonnull UIApplication *)app
            openURL:(nonnull NSURL *)URL
            options:(nonnull NSDictionary<UIApplicationOpenURLOptionsKey, id> *)options;

+ (BOOL)application:(nonnull UIApplication *)application
              openURL:(nonnull NSURL *)URL
    sourceApplication:(nullable NSString *)sourceApplication
           annotation:(nonnull id)annotation;

+ (BOOL)application:(nonnull UIApplication *)application
    continueUserActivity:(nonnull NSUserActivity *)userActivity
      restorationHandler:
<<<<<<< HEAD
        #if __has_include(<UIKitCore/UIUserActivity.h>) && defined(__IPHONE_OS_VERSION_MAX_ALLOWED) && (__IPHONE_OS_VERSION_MAX_ALLOWED >= 12000) /* __IPHONE_12_0 */
=======
        #if defined(__IPHONE_OS_VERSION_MAX_ALLOWED) && (__IPHONE_OS_VERSION_MAX_ALLOWED >= 12000) /* __IPHONE_12_0 */
>>>>>>> 14c03298
            (nonnull void (^)(NSArray<id<UIUserActivityRestoring>> *_Nullable))restorationHandler;
        #else
            (nonnull void (^)(NSArray *_Nullable))restorationHandler;
        #endif

@end<|MERGE_RESOLUTION|>--- conflicted
+++ resolved
@@ -25,11 +25,7 @@
 + (BOOL)application:(nonnull UIApplication *)application
     continueUserActivity:(nonnull NSUserActivity *)userActivity
       restorationHandler:
-<<<<<<< HEAD
-        #if __has_include(<UIKitCore/UIUserActivity.h>) && defined(__IPHONE_OS_VERSION_MAX_ALLOWED) && (__IPHONE_OS_VERSION_MAX_ALLOWED >= 12000) /* __IPHONE_12_0 */
-=======
         #if defined(__IPHONE_OS_VERSION_MAX_ALLOWED) && (__IPHONE_OS_VERSION_MAX_ALLOWED >= 12000) /* __IPHONE_12_0 */
->>>>>>> 14c03298
             (nonnull void (^)(NSArray<id<UIUserActivityRestoring>> *_Nullable))restorationHandler;
         #else
             (nonnull void (^)(NSArray *_Nullable))restorationHandler;
